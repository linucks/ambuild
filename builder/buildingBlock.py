'''
Created on Jan 15, 2013

@author: abbietrewin

Things to look at:
http://stackoverflow.com/questions/11108869/optimizing-python-distance-calculation-while-accounting-for-periodic-boundary-co

http://en.wikipedia.org/wiki/Periodic_boundary_conditions

http://mail.scipy.org/pipermail/scipy-dev/2012-March/017177.html
https://groups.google.com/forum/?fromgroups=#!topic/scipy-user/P6k8LEo30ws
https://github.com/patvarilly/periodic_kdtree
'''

# Python imports
import collections
import copy
import itertools
import os
import math
import random
import sys
import types
import unittest

# external imports
import numpy

# local imports
import fragment
import util

class Bond(object):
    """An object to hold all info on a bond
    """
    def __init__(self, endGroup1, endGroup2):
        self.endGroup1 = endGroup1
        self.endGroup2 = endGroup2
        return
    def __str__(self):
        """List the data attributes of this object"""
        s = "Bond {0}: {1}:{2}:{3}-{4} -> {5}:{6}:{7}-{8}".format( id(self),
                                                   self.endGroup1.block().id,id(self.endGroup1.fragment),
                                                   id(self.endGroup1),self.endGroup1.blockEndGroupIdx,
                                                   self.endGroup2.block().id,id(self.endGroup2.fragment),
                                                   id(self.endGroup2),self.endGroup2.blockEndGroupIdx )
        return s

class Block(object):
    '''
    foo
    '''

    def __init__( self, filePath=None, fragmentType=None, initFragment=None, ):
        '''
        Constructor
        '''
        
        # Need to change so cannot create block withough fragmentType
        if filePath:
            assert os.path.isfile( filePath ) and fragmentType
            initFragment = fragment.Fragment( filePath, fragmentType )
        
        # List of the fragments contained in this one
        self._fragments = [ initFragment ]
        
        # List of bond objects between blocks
        self._blockBonds = []
        
        # List of tuples of atoms that are bonded
        self._bonds = []
        
        # List of the bonds within fragments as a tuple (fragmentType, bond)
        self._bondsByFragmentType = []
        
        # List of which atom is bonded to which
        self._bondedToAtom = []
        
        # list of tuples of ( idFrag, idxData )
        self._dataMap = []
        self._bodies  = [] # List of which body in the block each atom belongs too - frags can contain multiple bodies
        
        # The list of atoms that are endGroups and their corresponding angleAtoms
        self._freeEndGroups          = {}
        self._numFreeEndGroups       = 0
        self._endGroupType2EndGroups = {}
        
        # Flag to indicate if block has changed and parameters (such as centerOfMass)
        # need to be changed
        self._changed = True
        
        # Below need to be updated when we move etc
        self._centroid = numpy.zeros( 3 )
        self._centerOfMass = numpy.zeros( 3 )
        self._maxAtomRadius = -1
        self._radius = None
        self._blockMass = 0
        self.id = id(self) 
        
        return self._update()
    
    def alignAtoms(self, atom1Idx, atom2Idx, refVector ):
        """Move molecule so two atoms are aligned along refVector"""
        
        atom1 = self.coord( atom1Idx )
        atom2 = self.coord( atom2Idx )
        if isinstance( refVector, list ): # Should check if numpy array
            refVector = numpy.array( refVector, dtype=numpy.float64 )
            
        return self.alignVector( atom1, atom2, refVector )
    
    def alignVector(self, pos1, pos2, refVector ):
        """
        Align this block, so that the axis defined by the two atoms is aligned with
        the refVector
        
        pos1 is the coordinate of atom1 and pos2 the coordinate of atom2
        """
        
        # Move so that pos1 is at origin so the vector of pos2 can be
        # aligned with the refVector
        
        # Shift block so angleAtom at center, 
        self.translate( -pos1 )
        
        # Check neither is zero
        if numpy.array_equal( refVector, [0,0,0] ) or numpy.array_equal( pos2, [0,0,0] ):
            raise RuntimeError, "alignBlock - one of the vectors is zero!\nrefVector: {0} endGroup: {1}".format( refVector, pos2 )
        
        # Makes no sense if they are already aligned
        if numpy.array_equal( pos2/numpy.linalg.norm(pos2), refVector/numpy.linalg.norm(refVector) ):
            print "alignBlock - block already aligned along vector. May not be a problem, but you should know..."
            self.translate( pos1 ) # NEW - put it back
            return

        #print "alignBlock BEFORE: {0} | {1}".format( endGroup, refVector )

        # Calculate normalised cross product to find an axis orthogonal 
        # to both that we can rotate about
        cross = numpy.cross( refVector, pos2 )
        
        if numpy.array_equal( cross, [0,0,0] ):
            # They must be already aligned but anti-parallel, so we flip
            print "alignBlock - vectors are anti-parallel so flipping"
            self.flip( refVector )
            self.translate( pos1 ) #NEW - put it back
        else:
            
            # Find angle
            angle = util.vectorAngle( refVector, pos2 )
            
            # Normalised cross to rotate about
            ncross = cross / numpy.linalg.norm( cross )
            
            # Rotate
            self.rotate( ncross, angle )
        
        # Now shift back 
        self.translate( pos1 )
        
        #print "alignBlock AFTER: {0} | {1}".format( self._coord( idxAtom ), refVector )
        return

    def atomBonded1(self, idxAtom):
        """Return the indices of all atoms directly bonded to idxAtom"""
        # We return a copy or else modifying the list changes the actual bond list
        return copy.copy(self._bondedToAtom[ idxAtom ])

    def atomBonded2(self, idxAtom ):
        """Return the indices of all atoms bonded by <= 2 bonds to idxAtom"""
        bonded = copy.copy( self.atomBonded1( idxAtom ) )
        for a1 in list(bonded): # Copy to list so we're not changing while looping thru it
            bonded.update( self.atomBonded1( a1 ) )
        return bonded

    def atomBonded3(self, idxAtom ):
        """Return the indices of all atoms bonded by <= 3 bonds to idxAtom"""
        bonded = copy.copy( self.atomBonded2( idxAtom ) )
        for a1 in list(bonded): # Copy to list so we're not changing while looping thru it
            bonded.update( self.atomBonded1( a1 ) )
        return bonded
        
    def body(self, idxAtom):
        return self._bodies[idxAtom]
 
    def charge(self, idxAtom):
        frag, idxData = self._dataMap[idxAtom]
        return frag.charge(idxData)

    def coord(self, idxAtom, coord=None):
        """Get and set coordinate in external indices"""
        frag, idxData = self._dataMap[idxAtom]
        if coord is not None:
            if isinstance(coord,list):
                coord=numpy.array(coord)
            frag.coord(idxData,coord)
        else:
            return frag.coord(idxData)

    def fragmentType(self, idxAtom ):
        """The type of the fragment that this atom belongs to."""
        frag, idxData = self._dataMap[idxAtom]
        return frag.fragmentType
    
    def label(self, idxAtom):
        frag, idxData = self._dataMap[idxAtom]
        return frag.label(idxData)

    def mass(self, idxAtom):
        frag, idxData = self._dataMap[idxAtom]
        return frag.mass(idxData)

    def radius(self, idxAtom):
        frag, idxData = self._dataMap[idxAtom]
        return frag.radius(idxData)

    def symbol(self, idxAtom):
        frag, idxData = self._dataMap[idxAtom]
        return frag.symbol(idxData)

    def type(self, idxAtom):
        frag, idxData = self._dataMap[idxAtom]
        return frag.type(idxData)

    def anglesAndDihedrals(self):
        """
        
        Borrowed from openMM
        """

        # Make a list of all unique angles

        uniqueAngles = set()
        for atom1, atom2 in self._bonds:
            for atom in self._bondedToAtom[atom1]:
                if atom != atom2:
                    if atom < atom2:
                        uniqueAngles.add((atom, atom1, atom2))
                    else:
                        uniqueAngles.add((atom2, atom1, atom))
            for atom in self._bondedToAtom[atom2]:
                if atom != atom1:
                    if atom > atom1:
                        uniqueAngles.add((atom1, atom2, atom))
                    else:
                        uniqueAngles.add((atom, atom2, atom1))
        
        # Sort and reindex
        angles = sorted(list(uniqueAngles))
        
        # Make a list of all unique proper torsions

        uniquePropers = set()
        for angle in angles:
            for atom in self._bondedToAtom[angle[0]]:
                if atom != angle[1]:
                    if atom < angle[2]:
                        uniquePropers.add((atom, angle[0], angle[1], angle[2]))
                    else:
                        uniquePropers.add((angle[2], angle[1], angle[0], atom))
            for atom in self._bondedToAtom[angle[2]]:
                if atom != angle[1]:
                    if atom > angle[0]:
                        uniquePropers.add((angle[0], angle[1], angle[2], atom))
                    else:
                        uniquePropers.add((atom, angle[2], angle[1], angle[0]))
                        
        propers = sorted(list(uniquePropers))

        # Make a list of all unique improper torsions
         
        impropers = []
        #for atom in range(len(bondedToAtom)):
        for atom in range(len(self._dataMap)):
            bondedTo = self._bondedToAtom[atom]
            if len(bondedTo) > 2:
                for subset in itertools.combinations(bondedTo, 3):
                    impropers.append((atom, subset[0], subset[1], subset[2]))

        return angles, propers, impropers


    def atomEndGroups(self,idxAtom):
        """Return a list of the endGroup objects for this atom
        Index in external coordinates
        """
        try:
            return self._freeEndGroups[idxAtom]
        except KeyError:
            return False

    def bonds(self):
        """All bonds in external indices"""
        return self._bonds
    
    def blockBonds(self):
        """External indices"""
        return [ (b.endGroup1.blockEndGroupIdx,b.endGroup2.blockEndGroupIdx) for b in self._blockBonds ]
    
    def bondBlock( self, bond ):
        """ Add newBlock to this one
        """
        assert bond.endGroup1 != bond.endGroup2
        assert bond.endGroup1.block() == self
        assert bond.endGroup1.free()
        assert bond.endGroup2.free()
        assert not bond.endGroup1.isBonded()
        assert not bond.endGroup2.isBonded()
        assert not bond.endGroup1.saturated()
        assert not bond.endGroup2.saturated()
        assert not bond.endGroup1.fragment == bond.endGroup2.fragment
        
        # Mark both endGroups as used
        bond.endGroup1.setBonded()
        bond.endGroup2.setBonded()
        
        # Tried optimising this by passing in the bond to update and only updating those fragments/
        # endGroups that had changed but it rapidly got rather complicated so we keep to a simple
        # update and add the data for the new block here
        # Append fragments and bonds of other block to this one
        if bond.endGroup1.block() != bond.endGroup2.block():
            self._fragments += bond.endGroup2.block()._fragments
            self._blockBonds += bond.endGroup2.block()._blockBonds
        
        # add the new bond
        self._blockBonds.append( bond )
        
        return self._update()
    
    def _calcCenters(self):

        sumG = numpy.zeros( 3 )
        sumM = numpy.zeros( 3 )
        
        totalMass = 0.0
        for f in self._fragments:
            
            mass = f.totalMass()
            totalMass += mass
            sumG += f.centroid()
            sumM += mass * f.centroid()
        
        self._centroid = sumG / len( self._fragments )
        self._centerOfMass = sumM / totalMass
        
        return

    def _calcRadius(self):
        """
        Calculate a simple size metric of the block so that we can screen for whether
        two blocks are within touching distance
        Assumes centroid already calculated
        """
        
        distances = []
        self._maxAtomRadius = 0.0
        for f in self._fragments:
            for coord in f.iterCoord():
                distances.append( util.distance( self._centroid, coord ) )
                self._maxAtomRadius = max( f.maxAtomRadius(), self._maxAtomRadius )
            
        imax = numpy.argmax( distances )
        dist = distances[ imax ]
        
        # Add on the radius of the largest atom
        self._radius = dist + self.maxAtomRadius()
        
        return

    def _calcProperties(self):
        self._calcCenters()
        self._calcRadius()
        self._changed = False
        return
    
    def centerOfMass(self):
        """
        Return or calculate the center of mass for this building block.
        """
        
        print "centerOfMass changed ",self._changed
        if self._changed:
            self._calcProperties()
        return self._centerOfMass

    def centroid(self):
        """
        Return or calculate the center of geometry for the building block.
        """
        
        if self._changed:
            self._calcProperties()
        return self._centroid

    def copy( self ):
        """Return a copy of ourselves."""
        new = copy.deepcopy(self)
        new.id=id( new )
        return new
    
    def dataByFragment(self,fragmentType):
        """Return the data for a specific fragmentType within the block"""
        
        coords = []
        symbols = []
        
        atomCount=0
        fbondRen = {}
        for i in range( len(self._dataMap) ):
            if  self.fragmentType(i) == fragmentType:
                fbondRen[i] = atomCount
                coords.append( self.coord(i) )
                symbols.append( self.symbol(i) )
                atomCount+=1
        
        bonds = [ (fbondRen[b1], fbondRen[b2]) \
                 for ftype, (b1,b2) in self._bondsByFragmentType if ftype == fragmentType ]
        
        return coords, symbols, bonds
    
    #def deleteBond(self, idxAtom1, idxAtom2 ):
    def deleteBond(self, bond):
        
        # Check there is a bond between the two atoms
        
        # See if breaking the bond separates the block into two separate blocks
        
        # First find the bond object and at the same time
        # create list of which fragments are bonded to which fragments
        bondedToFragment = {}
        #for i in range(len(self._fragments)):
        #    bondedToFragment.append(set())
        print "CHECKING ",id(bond.endGroup1.fragment),id(bond.endGroup2.fragment)
        for b in self._blockBonds:
            if b.endGroup1.fragment not in bondedToFragment:
                bondedToFragment[b.endGroup1.fragment] = set()
            if b.endGroup2.fragment not in bondedToFragment:
                bondedToFragment[b.endGroup2.fragment] = set()
            if b != bond:
#             if (b.endGroup1.blockEndGroupIdx==idxAtom1 and b.endGroup2.blockEndGroupIdx==idxAtom2) or \
#                 (b.endGroup1.blockEndGroupIdx==idxAtom2 and b.endGroup2.blockEndGroupIdx==idxAtom1):
#                 bond=b
                print "BOND ",id(b.endGroup1.fragment),id(b.endGroup2.fragment)
                bondedToFragment[b.endGroup1.fragment].add(b.endGroup2.fragment)
                bondedToFragment[b.endGroup2.fragment].add(b.endGroup1.fragment)
                
        assert bond
        
        # Take the two fragments on either side of the bond
        f1 = bond.endGroup1.fragment
        f2 = bond.endGroup2.fragment
        
        # Sets of which fragments can be reached from each fragment
        f1set = set()
        f2set = set()
        
        # Trundle through the bond topology for f1 and set True for all fragments we reach
        def addFragments(f, f1set):
            for f_ in bondedToFragment[f]:
                if f_ not in f1set:
                    f1set.add(f_)
                    addFragments(f_, f1set)
            return f1set
        
        f1set = addFragments(f1, f1set)
        f2set = addFragments(f2, f2set)
        
        print "GOT f1set ",[ id(f) for f in f1set ]
        print "GOT f2set ",[ id(f) for f in f2set ]
        
        if bool(f1set.intersection(f2set)):
            # Fragments in common with both, so just delete the bond
            print "SPLITS"
            # Need to unmask the fragment atoms
            
            bond.endGroup1.unBond()
            bond.endGroup2.unBond()
            
            # Now delete the bond from the block
            self._blockBonds.remove(bond)
            self._update()
            return None
        
        # Breaking the bond splits the block in two, so we separate the two fragments, keeep the largest
        # for ourselves and return the new block 
        
        
        return

    def dihedrals(self, atom1Idx, atom2Idx, bondOnly=False):
        """Return a list of all the dihedrals around these two bonded atoms
        input & output in internacl coodrdinates
        
        This needs more work to check for when things are looped back and bonded to each other
        """
        
        # Create a list of lists of all the atoms that each endGroup is bonded to - excluding the other endGroup
        # Add all dihedrals on each side of the bond - both bond atoms plus 1, 2 connected to the endGrup
        # Add all dihedrals across the bond - both endGroups plus 1 either side
        
        # Create list of what's bonded to atom1 - we exclude anything that loops back on itself
        atom1Bonded = {}
        for a1 in self.atomBonded1( atom1Idx ):
            if a1 == atom2Idx:
                continue
            atom1Bonded[ a1 ] = []
            for a2 in self.atomBonded1( a1 ):
                if a2 == atom1Idx:
                    continue
                assert not a2 == atom2Idx,"Dihedral atom loops back onto bond!"
                atom1Bonded[ a1 ].append( a2 )
        
        # Create list of what's bonded to atom2 - we exclude anything that loops back on itself
        atom2Bonded = {}
        for a1 in self.atomBonded1( atom2Idx ):
            if a1 == atom1Idx:
                continue
            atom2Bonded[ a1 ] = []
            for a2 in self.atomBonded1( a1 ):
                if a2 == atom2Idx:
                    continue
                assert not a2 == atom1Idx,"Dihedral atom loops back onto bond!"
                atom2Bonded[ a1 ].append( a2 )
        
        dindices = []
        if not bondOnly:
            # Add all dihedrals on endGroup1's side of the bond
            for a3 in atom1Bonded:
                for a4 in atom1Bonded[ a3 ]:
                    dindices.append( ( atom2Idx, atom1Idx, a3, a4 ) )
                        
            # Add all dihedrals on endGroup2's side of the bond
            for a3 in atom2Bonded:
                for a4 in atom2Bonded[ a3 ]:
                    dindices.append( ( atom1Idx, atom2Idx, a3, a4 ) )
        
        # Now add dihedrals across the bond
        for a1 in atom1Bonded:
            for a2 in atom2Bonded:
                dindices.append( ( a1, atom1Idx, atom2Idx, a2 ) )

        return dindices

    def flip( self, fvector ):
        """Rotate perpendicular to fvector so we  facing the opposite way along the fvector
        """
        
        # Find vector perpendicular to the bond axis
        # Dot product needs to be 0
        # xu + yv + zw = 0 - set u and v to 1, so w = (x + y)/z
        # vector is 1, 1, w
        w =  -1.0 * ( fvector[0] + fvector[1] ) / fvector[2]
        orth = numpy.array( [1.0, 1.0, w] )
        
        # Find axis that we can rotate about
        rotAxis = numpy.cross( fvector, orth )
        
        # Rotate by 180
        self.rotate( rotAxis, numpy.pi )
        
        return

    def fragmentBonds(self):
        """Return a list of all the internal fragment bonds for this block
        This excludes the bonds between fragments
        """
        # loop through all fragments and get a list of which atoms are internally bonded
        # Then go through the data map and map these to the 'external' atom indices
        fbonds = []
        for fragment in self._fragments:
            for b1, b2 in fragment.bonds():
                fbonds.append( ( b1+fragment.blockIdx, b2+fragment.blockIdx) )
        return fbonds
    
    def fragmentTypeDict(self):
        """A dictionary with the number of the different types of fragment we contain"""
        return self._fragmentTypeDict

    def freeEndGroups(self):
        # http://stackoverflow.com/questions/952914/making-a-flat-list-out-of-list-of-lists-in-python
        return  [item for sublist in self._freeEndGroups.values() for item in sublist]

    def freeEndGroupsFromTypes(self,endGroupTypes):
        # Make sure we have a list to check against
        if isinstance( endGroupTypes, str ):
            endGroupTypes = [ endGroupTypes ]
        endGroups = []
        for t in endGroupTypes:
            endGroups += self._endGroupType2EndGroups[ t ]
        return endGroups
    
    def freeEndGroupTypes(self):
        """Return a list of the fragmentTypes for the available endGroups"""
        return self._endGroupType2EndGroups.keys()
    
    def isEndGroup(self, idxAtom):
        """Return True if this atom is a free endGroup
        """
        # No need to do conversion as atomEndGroups is external interface
        if self.atomEndGroups(idxAtom):
            return True
        return False
    
    def iterCoord(self):
        """Generator to return the coordinates"""
        for i in range( len(self._dataMap) ):
            yield self.coord( i )
        return
    
    def maxAtomRadius(self):
        assert self._maxAtomRadius > 0
        return self._maxAtomRadius

    def newBondPosition(self, endGroup, symbol ):
        """Return the position where a bond to an atom of type 'symbol'
        would be placed if bonding to the target endgroup
         I'm sure this algorithm is clunky in the extreme...
        """
        
        targetEndGroup  = self.coord( endGroup.blockEndGroupIdx )
        targetSymbol   = self.symbol( endGroup.blockEndGroupIdx )
        targetCapAtom  = self.coord( endGroup.blockCapIdx )
        
        # Get the bond length between these two atoms
        bondLength = util.bondLength( targetSymbol, symbol )
        
        # Find unit vector pointing from targetAngleAtom to targetEndGroup
        
        # vector from targetEndgroup to targetCapAtom
        #v1 = targetEndGroup - targetCapAtom
        v1 =  targetCapAtom - targetEndGroup
        
        # Now get unit vector
        uv = v1 / numpy.linalg.norm( v1 )
        
        # Multiply unit vector by bond length to get the component to add on
        newPosition = targetEndGroup + ( uv * bondLength )
        
        return newPosition

    def numFreeEndGroups(self):
        return self._numFreeEndGroups
    
    def numAtoms(self):
        """Number of atoms visible externally"""
        return len(self._dataMap)
    
    def blockMass(self):
        return self._blockMass

    def positionGrowBlock( self, endGroup, growEndGroup, dihedral=None ):
        """
        Position growBlock so it can bond to us
        """
        
        # The vector we want to align along is the vector from the endGroup
        # to the capAtom
        endGroupAtom = self.coord( endGroup.blockEndGroupIdx )
        capAtom      = self.coord( endGroup.blockCapIdx )
        refVector    = endGroupAtom - capAtom
        
        growBlock = growEndGroup.block()
        
        # get the coord where the next block should bond
        # symbol of endGroup tells us the sort of bond we are making which determines
        # the bond length
        symbol = growBlock.symbol( growEndGroup.blockEndGroupIdx )
        bondPos = self.newBondPosition( endGroup, symbol )
        #print "got bondPos for {0}: {1}".format( symbol, bondPos )
        
        # Align along the staticBlock bond
        growBlock.alignAtoms( growEndGroup.blockEndGroupIdx,
                              growEndGroup.blockCapIdx,
                              refVector )
        
        # Now need to place the endGroup at the bond coord to do this now we just add the bondPos
        growBlock.translate( bondPos )
        
        # We need to rotate to adhere to the specified dihedral angle
        if dihedral is not None:
            assert 0 <= dihedral < math.pi*2
            # Get current angle
            current = util.dihedral( self.coord( endGroup.blockDihedralIdx ),
                                     self.coord( endGroup.blockEndGroupIdx ),
                                     growBlock.coord( growEndGroup.blockEndGroupIdx ),
                                     growBlock.coord( growEndGroup.blockDihedralIdx ) )
            
            assert endGroup.blockDihedralIdx != -1 and growEndGroup.blockDihedralIdx != -1, \
            "Need to have specified dihedrals as 3rd column in ambi file first!"
            
            # Find how much we need to rotate by
            angle = dihedral - current 
            if angle != 0:
                # Need to rotate so get the axis to rotate about
                axis = self.coord( endGroup.blockEndGroupIdx ) - growBlock.coord( growEndGroup.blockEndGroupIdx )
                growBlock.rotate(axis, angle, center=self.coord( endGroup.blockEndGroupIdx ) )

        return

    def randomEndGroup( self, endGroupTypes=None ):
        """Return a random free endGroup in the block"""
        
        if endGroupTypes == None:
            # We pick a random endGroup
            endGroup = random.choice( self.freeEndGroups() )
        else:
            # Make sure we have a list to check against
            if isinstance( endGroupTypes, str ):
                endGroupTypes = [ endGroupTypes ]
            
            # See if any in common
            common = frozenset( self.freeEndGroupTypes() ).intersection( frozenset( endGroupTypes ) )
            if not bool( common ):
                raise RuntimeError,"Cannot find {0} in available types {1}".format( endGroupTypes, self.freeEndGroupTypes() )
            
            # We can definitely return something so pick a random fragment type and get a random endGroup
            ftype = random.choice( list( common ) )
            endGroup = random.choice( self.freeEndGroupsFromTypes( endGroupTypes=[ ftype ] ) )
            
        return endGroup
    
    def blockRadius(self):
        if self._changed:
            self._calcProperties()
        return self._radius

    def randomRotate( self, origin=[ 0,0,0 ], atOrigin=False ):
        """Randomly rotate a block.
        
         Args:
         atOrigin -- flag to indicate if the block is already positioned at the origin
        """
        
        if not atOrigin:
            position = self.centroid()
            self.translateCentroid( origin )
            
        
        xAxis = [ 1, 0, 0 ]
        yAxis = [ 0, 1, 0 ]
        zAxis = [ 0, 0, 1 ]
        
        angle = random.uniform( 0, 2*numpy.pi)
        self.rotate( xAxis, angle )
        
        angle = random.uniform( 0, 2*numpy.pi)
        self.rotate( yAxis, angle )
        
        angle = random.uniform( 0, 2*numpy.pi)
        self.rotate( zAxis, angle )
        
        if not atOrigin:
            self.translateCentroid( position )

    def randomBlock(self):
        """Return a random block"""
        return random.choice( self.allBlocks )
    
    def rotate( self, axis, angle, center=None ):
        
        if center is None:
            center = numpy.array( [ 0, 0, 0 ] )
        
        rotationMatrix = util.rotation_matrix( axis, angle )

        for f in self._fragments:
            f.rotate( rotationMatrix, center )
        return
    
    def rotateT( self, axis, angle, center=None ):
        """Rotation with translation to center"""

        position = self.centroid()
        origin = numpy.array( [ 0, 0, 0 ] )
        self.translateCentroid( origin )
        
        rotationMatrix = util.rotation_matrix( axis, angle )
        for f in self._fragments:
            f.rotate( rotationMatrix, origin )
        
        self.translateCentroid( position )
        return
    
    def translate(self, tvector):
        """ translate the molecule by the given vector"""
        
        # CHANGE SO WE CHECK IF IS A NUMPY ARRAY
        if isinstance( tvector, list ):
            tvector = numpy.array( tvector )
        
        # Loop through each fragment and translate each in turn
        for f in self._fragments:
            f.translate( tvector )
        
        self._changed = True
        return

    def translateCentroid( self, position ):
        """Translate the molecule so the center of geometry moves
        to the given coord"""
        self.translate( position - self.centroid() )
        return

    def _update(self):
        """Set the list of _endGroups & update data for new block
        """
        #
        # Now build up the dataMap listing where each fragment starts in the block and linking the
        # overall block atom index to the fragment and fragment atom index
        #
        self._dataMap = []
        self._bodies  = []
        self._blockMass = 0
        self._fragmentTypeDict = {}
        bodyCount=-1
        lastBody=0
        for fragment in self._fragments:
            
            # Set the block
            fragment.block = self
            
            # Increment body count for each fragment
            bodyCount+=1
            
            # Count the number of each type of fragment in the block (see Analyse)
            t = fragment.fragmentType
            if t not in self._fragmentTypeDict:
                self._fragmentTypeDict[ t ] = 1
            else:
                self._fragmentTypeDict[ t ] += 1
                
            fragment.blockIdx = len(self._dataMap) # Mark where the data starts in the block
            for i in xrange( fragment.numAtoms() ):
                self._dataMap.append( ( fragment, i ) )
                
                # Bring up the bodies
                b = fragment.body(i)
                if b != lastBody:
                    bodyCount +=1
                    lastBody = b
                self._bodies.append( bodyCount )
                self._blockMass += fragment.mass(i)
        #
        # Have dataMap so now update the endGroup information
        self._numFreeEndGroups       = 0 
        self._freeEndGroups          = {}
        self._endGroupType2EndGroups = {}
        for fragment in self._fragments:
            for i, endGroup in enumerate( fragment.endGroups() ):
                assert endGroup.fragment == fragment
                #assert id(endGroup) == id( fragment._endGroups[ i ] ) # no longer valid as we only return free ones
                # Set the block index - we sort out the others after we've done bonding
                endGroup.updateEndGroupIndex()
                if endGroup.free():
                    # Add to the list of all free endGroups
                    try:
                        self._freeEndGroups[ endGroup.blockEndGroupIdx ].append( endGroup )
                    except KeyError:
                        self._freeEndGroups[ endGroup.blockEndGroupIdx ] = [ endGroup ]
                    self._numFreeEndGroups += 1
                    # Now add to the type list
                    if endGroup.type() not in self._endGroupType2EndGroups:
                        self._endGroupType2EndGroups[ endGroup.type() ] = []
                    self._endGroupType2EndGroups[ endGroup.type() ].append( endGroup )
        
        # Now need to create the list of all bonds throughout the block
        self._bonds = []
        self._bondsByFragmentType = []
        # First all bonds within the fragments
        for fragment in self._fragments:
            for b1, b2 in fragment.bonds():
                # Convert to block indices
                b1 = b1+fragment.blockIdx
                b2 = b2+fragment.blockIdx
                self._bonds.append( ( b1, b2) )
                self._bondsByFragmentType.append( (fragment.fragmentType, (b1,b2)) )
        
        # Then all bonds between fragments
        cap2EndGroup = {}
        for b in self._blockBonds:
            self._bonds.append( (b.endGroup1.blockEndGroupIdx, b.endGroup2.blockEndGroupIdx) )
            # Need to map cap atoms to their bonded counterparts so we can look these up when we 
            # fix the endGroup indices - we map the fragment, fragmentIndex to the corresponding block index
            # This is somewhat untidy as we use the internal fragment index here - which really should be hidden
            cap2EndGroup[ (b.endGroup1.fragment, b.endGroup1.fragmentCapIdx) ] = b.endGroup2.blockEndGroupIdx
            cap2EndGroup[ (b.endGroup2.fragment, b.endGroup2.fragmentCapIdx) ] = b.endGroup1.blockEndGroupIdx
        
        # Now create the list of which atoms are bonded to which
        self._bondedToAtom = []
        for i in range(len(self._dataMap)):
            self._bondedToAtom.append(set())
        for b1, b2 in self._bonds:
            self._bondedToAtom[b1].add(b2)
            self._bondedToAtom[b2].add(b1)
        
        # Finally update the ancillary blockIndices for the endGroups - we need the bonding to have been done
        # as some of the atoms will now be defined by atoms in other fragments
        for fragment in self._fragments:
            for endGroup in fragment.endGroups():
                endGroup.updateAncillaryIndices(cap2EndGroup)
        
        # Recalculate the data for this new block
        self._calcProperties()
        
        return

    def writeCml(self,cmlFilename):

        atomTypes = []
        coords    = []
        symbols   = []
        for i, coord in enumerate(self.iterCoord()):
            coords.append(coord)
            symbols.append(self.symbol(i))
            atomTypes.append(self.type(i))
        
        cell = None
        cmlFilename = util.writeCml(cmlFilename,
                                    coords,
                                    symbols,
                                    bonds=self.bonds(),
                                    atomTypes=atomTypes,
                                    cell=cell,
                                    pruneBonds=False)
        
        print "wrote CML file ",cmlFilename

        return
        
<<<<<<< HEAD
    def writeXyz(self,name=None,cell=None):
=======
    def writeXyz(self,name):
>>>>>>> a22b0f31
        
        symbols = []
        coords =  []
        all=False
        if all:
            for frag, i in self._dataMap:
                coords.append( frag.coord(i) )
                symbols.append( frag.symbol(i) )
        else:
            for i, c in enumerate(self.iterCoord()):
                coords.append(c)
                symbols.append(self.symbol(i))
        
        with open(name,"w") as f:
            f.write( "{}\n".format( len(coords) ) )
            f.write( "id={}\n".format( str( id(self)  ) ) )
<<<<<<< HEAD
                             
            for i, coord in enumerate( self.iterCoord() ):

                if cell:
                    x, ix = util.wrapCoord( coord[0], cell[0], center=False )
                    y, iy = util.wrapCoord( coord[1], cell[1], center=False )
                    z, iz = util.wrapCoord( coord[2], cell[2], center=False )
                else:
                    x, y, z = coord

                f.write("{0:5} {1:0< 15}   {2:0< 15}   {3:0< 15}\n".format( self.atomSymbol( i ), x, y, z))
=======
            for i, c in enumerate(coords):
                f.write("{0:5} {1:0< 15}   {2:0< 15}   {3:0< 15}\n".format( symbols[i], c[0], c[1], c[2]) )
>>>>>>> a22b0f31
        
        print "Wrote file: {0}".format(os.path.abspath(name))
        
        return
        
    def __str__(self):
        """
        Return a string representation of the block
        """
        
        mystr = "Block: {0}\n".format(self.id)
        
        mystr += "Num fragments: {0}\n".format( len( self._fragments) )
        mystr += "endGroups: {0}\n".format( [ str(e) for e in self.freeEndGroups() ]  )
        #mystr += "_bondedCapAtoms: {0}\n".format( self._bondedCapIdxs )
        mystr += "Block bonds: {0}\n".format( self._blockBonds )
        mystr += "bonds: {0}\n".format( self._bonds )
        mystr += "bonded: {0}\n".format( self._bondedToAtom )
        
        for i,c in enumerate( self.iterCoord() ):
            #mystr += "{0:4}:{1:5} [ {2:0< 15},{3:0< 15},{4:0< 15} ]\n".format( i+1, self._labels[i], c[0], c[1], c[2])
            mystr += "{0}  {1:5} {2:0< 15} {3:0< 15} {4:0< 15} \n".format( i, self.label( i ), c[0], c[1], c[2])

        return mystr
    
class TestBlock(unittest.TestCase):
    
    def setUp(self):
        
        thisd =  os.path.abspath( os.path.dirname( __file__ ) )
        paths = thisd.split( os.sep )
        self.ambuildDir = os.sep.join( paths[ : -1 ] )
        
        self.ch4Xyz = os.path.join( self.ambuildDir, "blocks", "ch4.xyz" )
        self.ch4Car = os.path.join( self.ambuildDir, "blocks", "ch4.car" )
        self.cx4Car = os.path.join( self.ambuildDir, "blocks", "cx4.car" )
        self.ch4_1Car = os.path.join( self.ambuildDir, "blocks", "ch4_1.car" )
        #self.pafCar = os.path.join( self.ambuildDir, "blocks", "PAF_bb_typed.car" )
        self.benzeneCar = os.path.join( self.ambuildDir, "blocks", "benzene.car" )
        self.benzene2Car = os.path.join( self.ambuildDir, "blocks", "benzene2.car" )
        self.ch4Ca2Car = os.path.join( self.ambuildDir, "blocks", "ch4Ca2.car" )
        
        return
    
    def catBlocks(self, blocks, filename ):
        
        symbols = []
        coords = []
        for b in blocks:
            for i, c in enumerate( b.iterCoord() ):
                symbols.append( b._symbol( i ) )
                coords.append( c )
                
        with open(filename,"w") as f:
            fpath = os.path.abspath(f.name)
            f.write( "{}\n".format( len(coords) ) )
            f.write( "id={}\n".format( str( id(self)  ) ) )
            for i, c in enumerate( coords ):
                f.write("{0:5} {1:0< 15}   {2:0< 15}   {3:0< 15}\n".format( symbols[ i ], c[0], c[1], c[2]))
        
        print "Wrote file: {0}".format(fpath)
        
        return
    
    def testBodies(self):
        
        b1 = Block(filePath=self.ch4Ca2Car, fragmentType='A')
        b2 = b1.copy()

        eg1 = b1.freeEndGroups()[0]
        eg2 = b2.freeEndGroups()[0]
        b1.positionGrowBlock( eg1, eg2 )
        bond = Bond(eg1,eg2)
        b1.bondBlock( bond )
        
        ref = [0, 0, 0, 0, 1, 2, 4, 4, 4, 4, 5, 6]
        self.assertEqual( b1._bodies, ref )
        
        return
    
    def testCH4(self):
        """Test the creation of a CH4 molecule"""
        
        ch4 = Block( filePath=self.ch4Car, fragmentType='A' )
        
        endGroups = [ 0, 0, 0, 0 ]
        self.assertEqual( endGroups, [ e.blockEndGroupIdx for e in ch4.freeEndGroups() ] )
        
        angleAtoms = [ 1, 2, 3, 4 ]
        self.assertEqual( angleAtoms, [ e.blockCapIdx for e in ch4.freeEndGroups() ] )
        
        return
    
    def testCX4(self):
        """Test the creation of a CX4 molecule"""
        
        cx4_1 = Block( filePath=self.cx4Car, fragmentType='A' )
        
        self.assertEqual( [ 0, 0, 0, 0 ], [ e.blockEndGroupIdx for e in cx4_1.freeEndGroups() ] )
        self.assertEqual( [ 1, 2, 3, 4, ], [ e.blockCapIdx for e in cx4_1.freeEndGroups() ] )
        
        cx4_2 = Block( filePath=self.cx4Car, fragmentType='A' )
        
        eg1 = cx4_1.freeEndGroups()[0]
        eg2 = cx4_2.freeEndGroups()[0]
        

        cx4_1.positionGrowBlock( eg1, eg2 )
        bond = Bond(eg1,eg2)
        cx4_1.bondBlock( bond )
        return

    def testCH4_Fragmentbond(self):
        """First pass"""
        
        ch4 = Block( filePath=self.ch4Car, fragmentType='A' )
        
        self.assertEqual( len( ch4._fragments[0]._bonds ), 4 )
        return
    
    def testAnglesAndDihedrals(self):
        ch4_1 = Block( filePath=self.benzeneCar, fragmentType='A' )
        
        ad = ch4_1.anglesAndDihedrals()
        #
        # UNCHECKED JUST HERE SO I CAN SPOT IF ANYTHING CHANGES
        ref = ([(0, 1, 2), (0, 1, 6), (0, 5, 4), (0, 5, 11), (1, 0, 5), (1, 0, 8), (1, 2, 3), (1, 2, 10), (2, 1, 6), (2, 3, 4), (2, 3, 7), (3, 2, 10), (3, 4, 5), (3, 4, 9), (4, 3, 7), (4, 5, 11), (5, 0, 8), (5, 4, 9)], [(0, 1, 2, 3), (0, 1, 2, 10), (0, 5, 4, 3), (0, 5, 4, 9), (1, 0, 5, 4), (1, 0, 5, 11), (1, 2, 3, 4), (1, 2, 3, 7), (2, 1, 0, 5), (2, 1, 0, 8), (2, 3, 4, 5), (2, 3, 4, 9), (3, 2, 1, 6), (3, 4, 5, 11), (4, 3, 2, 10), (4, 5, 0, 8), (5, 0, 1, 6), (5, 4, 3, 7), (6, 1, 0, 8), (6, 1, 2, 10), (7, 3, 2, 10), (7, 3, 4, 9), (8, 0, 5, 11), (9, 4, 5, 11)], [(0, 8, 1, 5), (1, 0, 2, 6), (2, 1, 10, 3), (3, 2, 4, 7), (4, 9, 3, 5), (5, 0, 11, 4)])
        
        self.assertEqual( ad, ref, "untested angles and dihedrals" )
        return
    
    def testBond1(self):
        """First pass"""
        
        ch4_1 = Block( filePath=self.ch4Car, fragmentType='A' )
        ch4_2 = Block( filePath=self.ch4Car, fragmentType='A' )
        
        eg1 = ch4_1.freeEndGroups()[0]
        eg2 = ch4_2.freeEndGroups()[0]
        
        ch4_1.positionGrowBlock( eg1, eg2 )
        bond = Bond(eg1,eg2)
        ch4_1.bondBlock( bond )
        
        self.assertEqual( [0, 0, 0, 4, 4, 4], [ eg.blockEndGroupIdx for eg in ch4_1.freeEndGroups() ] )
        
        self.assertEqual( len(ch4_1._blockBonds), 1 )
        self.assertEqual( [ (0, 4) ], [ (b.endGroup1.blockEndGroupIdx, b.endGroup2.blockEndGroupIdx) for b in ch4_1._blockBonds ] )
        
        # Check block Bonds
        self.assertEqual( [ (0, 4) ], ch4_1.blockBonds() )
        
        # Check all bonds
        self.assertEqual( [(0, 1), (0, 3), (0, 2), (4, 5), (4, 7), (4, 6), (0, 4)], ch4_1.bonds() )
        
#         # print
#         for fragment in ch4_1._fragments:
#             for i, eg in enumerate( fragment.endGroups() ):
#                 print eg
                
        
        return
    
    def testBondSelf(self):
        """Silly test as bonds aren't feasible"""
        
        ch4_1 = Block( filePath=self.ch4Car, fragmentType='A' )
        ch4_2 = Block( filePath=self.ch4Car, fragmentType='A' )
        
        eg1 = ch4_1.freeEndGroups()[1]
        eg2 = ch4_2.freeEndGroups()[2]
        ch4_1.positionGrowBlock( eg1, eg2 )
        bond = Bond(eg1,eg2)
        ch4_1.bondBlock( bond )
    
        eg1 = ch4_1.freeEndGroups()[0]
        eg2 = ch4_1.freeEndGroups()[-1]
        bond = Bond(eg1,eg2)
        ch4_1.bondBlock( bond )
        
        return
    
    def testDeleteBond(self):
        """Bfoo"""


        def egFromF(block, f1):
            # Need to find endGroups that match the fragments at either end
            for eg in block.freeEndGroups():
                if eg.fragment == f1:
                    return eg
            assert False

        ch4_1 = Block( filePath=self.ch4Car, fragmentType='A' )
        f1 = ch4_1._fragments[0]
        ch4_2 = Block( filePath=self.ch4Car, fragmentType='A' )
        f2 = ch4_2._fragments[0]
        ch4_3 = Block( filePath=self.ch4Car, fragmentType='A' )
        f3 = ch4_3._fragments[0]
        ch4_4 = Block( filePath=self.ch4Car, fragmentType='A' )
        f4 = ch4_4._fragments[0]
        ch4_5 = Block( filePath=self.ch4Car, fragmentType='A' )
        f5 = ch4_5._fragments[0]
        
        eg1 = ch4_1.freeEndGroups()[0]
        eg2 = ch4_2.freeEndGroups()[0]
        ch4_1.positionGrowBlock( eg1, eg2, dihedral=math.radians(180) )
        bond = Bond(eg1,eg2)
        ch4_1.bondBlock( bond )
        
        eg1 = egFromF(ch4_1,f2)
        eg2 = ch4_3.freeEndGroups()[0]
        ch4_1.positionGrowBlock( eg1, eg2 )
        bondM = Bond(eg1,eg2)
        ch4_1.bondBlock( bondM )
        
        eg1 = egFromF(ch4_1,f3)
        eg2 = ch4_4.freeEndGroups()[0]
        ch4_1.positionGrowBlock( eg1, eg2 )
        bond = Bond(eg1,eg2)
        ch4_1.bondBlock( bond )
        
        eg1 = egFromF(ch4_1,f4)
        eg2 = ch4_5.freeEndGroups()[0]
        ch4_1.positionGrowBlock( eg1, eg2 )
        bond = Bond(eg1,eg2)
        ch4_1.bondBlock( bond )
        
        #ch4_1.writeCml("foo1.cml")
        
        # Now just bond into a loop
        eg1 = egFromF(ch4_1,f1)
        eg2 = egFromF(ch4_1,f5)
        bond = Bond(eg1,eg2)
        ch4_1.bondBlock( bond )
         
        #ch4_1.writeCml("foo2.cml")
        
        ch4_1.deleteBond(bondM)
        #ch4_1.writeCml("foo3.cml")

        return

    def XtestAlignBlocks(self):
        """Test we can align two _blocks correctly"""
    
        blockS = Block( filePath=self.benzeneCar, fragmentType='A'  )
        block = blockS.copy()
        
        block.translateCentroid( [ 3, 4 ,5 ] )
        block.randomRotate()
        
        # Get the atoms that define things
        eg1 = blockS.freeEndGroups()[0]
        idxSatom = eg1.blockEndGroupIdx
        idxAatom = eg1.blockCapAtomIdx
        blockSEndGroup = blockS._coord( idxSatom )
        blockSangleAtom = blockS._coord( idxAatom )
        
        
        #idxAtom = 7
        #idxAatom2 = 1
        #blockAngleAtom = block._coord( idxAatom2 )
        eg2 = block.freeEndGroups()[0]
        blockAngleAtom = eg1.blockCapAtomIdx
        
        # we want to align along blockSangleAtom -> blockSEndGroup
        refVector = blockSEndGroup - blockSangleAtom
        
        # Position block so contact is at origin
        block.translate( -blockAngleAtom )
        block.alignAtoms( idxAatom2, idxAtom, refVector )
        
        # Check the relevant atoms are in the right place
        blockEndGroup  = block._coord( idxAtom )
        blockAngleAtom = block._coord( idxAatom2 )
        
        newVector = blockEndGroup - blockAngleAtom
        
        # Normalise two vectors so we can compare them
        newNorm = newVector / numpy.linalg.norm(newVector)
        refNorm = refVector / numpy.linalg.norm(refVector)
        
        # Slack tolerances - need to work out why...
        self.assertTrue( numpy.allclose( newNorm, refNorm),
                         msg="End Group incorrectly positioned: {0} | {1}".format(newNorm, refNorm )  )
        return

    def testAlignAtoms(self):
        
        block = Block( filePath=self.benzeneCar, fragmentType='A'  )
        bcopy = block.copy()
        
        # Check atoms are not aligned along axis
        c1Idx=2
        c2Idx=5
        c1 = block.coord( c1Idx )
        c2 = block.coord( c2Idx )
        
        #self.assertTrue( numpy.allclose( c1-c2 , [ 3.0559,  -0.36295,  0.07825], atol=1E-7  ), "before" )
        self.assertTrue( numpy.allclose( c1-c2 , [ 3.0559,  -0.36295,  0.07825] ), "before" )
        
        # Align along z-axis
        block.alignAtoms( c1Idx, c2Idx, [ 0, 0, 1 ] )
        
        # check it worked
        c1 = block.coord( c1Idx )
        c2 = block.coord( c2Idx )
        z = numpy.array([  0.0,  0.0, -3.07837304 ])
        
        self.assertTrue( numpy.allclose( c1-c2 , z ), "after" )

        return

    def testCentroid(self):
        """
        Test calculation of Center of Geometry
        """
        
        correct = numpy.array([  0.000000,  0.000000,  0.000000 ])
        ch4 = Block( filePath=self.ch4Car, fragmentType='A'  )
        cog = ch4.centroid()
        self.assertTrue( numpy.allclose( correct, cog, rtol=1e-9, atol=1e-6 ),
                         msg="testCentroid incorrect COM.".format( cog ))
        
        return

    def testCenterOfMass(self):
        """
        Test calculation of Center of Mass
        """
        
        correct = numpy.array([  0.000000,  0.000000,  0.000000 ])
        ch4 = Block( filePath=self.ch4Car, fragmentType='A'  )
        com = ch4.centerOfMass()
        self.assertTrue( numpy.allclose( correct, com, rtol=1e-6, atol=1e-6 ),
                         msg="testCenterOfMass incorrect COM: {0}".format( com ) )
        return

    def testDihedrals(self):
        """foo"""

        ch4_1 = Block( filePath=self.benzeneCar, fragmentType='A' )
        ch4_2 = ch4_1.copy()
        ch4_3 = ch4_1.copy()
        
        eg1 = ch4_1.freeEndGroups()[0]
        eg2 = ch4_2.freeEndGroups()[0]
        ch4_1.positionGrowBlock( eg1, eg2 )
        bond = Bond(eg1,eg2)
        ch4_1.bondBlock( bond )
        
#         # Check just across bonds
        ref = [ (1,0,11,16),
                (1,0,11,12),
                (5,0,11,16),
                (5,0,11,12) ]
        dihedrals = ch4_1.dihedrals(eg1.endGroupIdx(), eg2.endGroupIdx(), bondOnly=True)
        self.assertEqual(dihedrals,ref,"across bond: {} {}".format(ref, dihedrals))
        
        # Now all dihedrals
        ref = [(11, 0, 1, 2),
               (11, 0, 1, 6),
               (11, 0, 5, 10),
               (11, 0, 5, 4),
               (0, 11, 16, 21),
               (0, 11, 16, 15),
               (0, 11, 12, 17),
               (0, 11, 12, 13),
               (1, 0, 11, 16),
               (1, 0, 11, 12),
               (5, 0, 11, 16),
               (5, 0, 11, 12)]
        dihedrals = ch4_1.dihedrals(eg1.endGroupIdx(), eg2.endGroupIdx(), bondOnly=False)
        self.assertEqual(dihedrals,ref,"all dihedrals:\n{}\n{}".format(ref, dihedrals))
        
        return

    def testMultiEndGroups(self):
        """Test we can move correctly"""

        
        # Try with no settings
        f = fragment.Fragment( filePath=self.ch4_1Car, fragmentType='A' )
        m1 = Block( initFragment=f )
        m2 = m1.copy()

        eg1 = m1.freeEndGroups()[0]
        eg2 = m2.freeEndGroups()[0]
        
        m1.positionGrowBlock( eg1, eg2 )
        bond = Bond(eg1,eg2)
        m1.bondBlock( bond )
        
        self.assertEqual(6, len(m1.freeEndGroups()))
        
        # Try with specifying bond
        f = fragment.Fragment( filePath=self.ch4_1Car, fragmentType='A' )
        m1 = Block( initFragment=f )
        f.setMaxBond( 'A:a', 1 )
        m2 = m1.copy()

        eg1 = m1.freeEndGroups()[0]
        eg2 = m2.freeEndGroups()[0]
        
        m1.positionGrowBlock( eg1, eg2 )
        bond = Bond(eg1,eg2)
        m1.bondBlock( bond )
        
        self.assertEqual(4, len(m1.freeEndGroups()))

        return
    
    def testMove(self):
        """Test we can move correctly"""
        
        paf = Block( filePath=self.benzeneCar, fragmentType='A'  )
        m = paf.copy()
        m.translate( numpy.array( [5,5,5] ) )
        c = m.centroid()
        paf.translateCentroid( c )
        p = paf.centroid()
        
        self.assertTrue( numpy.allclose( p, c, rtol=1e-9, atol=1e-9 ), "simple move")
        return
    

    
    def testPositionGrowBlock(self):
        
        blockS = Block(filePath= self.benzeneCar, fragmentType='A'  )
        
        growBlock = blockS.copy()
        
        growBlock.translateCentroid( [ 3,4,5 ] )
        growBlock.randomRotate()
        
        
        # Get the atoms that define things
        endGroup1 = blockS.freeEndGroups()[ 0 ]
        endGroup2 = growBlock.freeEndGroups()[ 1 ]
        
        # Get position to check
        newPos = blockS.newBondPosition( endGroup1, growBlock.symbol( endGroup2.blockEndGroupIdx ) )
        
        # Position the block
        blockS.positionGrowBlock( endGroup1, endGroup2 )
        
        # After move, the endGroup of the growBlock should be at newPos
        endGroupCoord = growBlock.coord( endGroup2.blockEndGroupIdx ) 
        self.assertTrue( numpy.allclose( newPos, endGroupCoord, rtol=1e-9, atol=1e-7 ),
                         msg="testCenterOfMass incorrect COM.")
        
        return
    
    def testPositionGrowBlock2(self):
        
        staticBlock = Block( filePath=self.benzeneCar, fragmentType='A'  )
        
        growBlock = staticBlock.copy()
        
        growBlock.translateCentroid( [ 3,4,5 ] )
        growBlock.randomRotate()
        
        # Get the atoms that define things
        endGroup1 = staticBlock.freeEndGroups()[ 0 ]
        endGroup2 = growBlock.freeEndGroups()[ 0 ]
        
        # Get position to check
        newPos = staticBlock.newBondPosition( endGroup1, growBlock.symbol( endGroup2.blockEndGroupIdx ) )
        
        #staticBlock._symbols.append( 'N' )
        #staticBlock._coords.append( newPos )
        #staticBlock.writeXyz("FOO.xyz")
        
        
        # Position the block
        #staticBlock.XXpositionGrowBlock( endGroup1, growBlock, endGroup2 )
        staticBlock.positionGrowBlock( endGroup1, endGroup2 )
        
        #self.catBlocks( [staticBlock, growBlock ], "both.xyz")
        
        # After move, the endGroup of the growBlock should be at newPos
        endGroupCoord = growBlock.coord( endGroup2.blockEndGroupIdx ) 
        self.assertTrue( numpy.allclose( newPos, endGroupCoord, rtol=1e-9, atol=1e-7 ),
                         msg="testCenterOfMass incorrect COM.")
        
        return
    
    def testPositionDihedral(self):

        staticBlock = Block( filePath=self.benzeneCar, fragmentType='A' )
        
        growBlock = staticBlock.copy()
        
        growBlock.translateCentroid( [ 3,4,5 ] )
        growBlock.randomRotate()
        
        # Get the atoms that define things
        endGroup1 = staticBlock.freeEndGroups()[ 0 ]
        endGroup2 = growBlock.freeEndGroups()[ 0 ]
        
        # Get position to check
        newPos = staticBlock.newBondPosition( endGroup1,
                                              growBlock.symbol( endGroup2.blockEndGroupIdx ),
                                               )
        
        # Position the block
        staticBlock.positionGrowBlock( endGroup1, endGroup2, dihedral=math.pi/2 )
        
        # Hacky - just use one of the coords I checked manually
        hcheck = numpy.array( [11.98409351860, 8.826721156800, -1.833703434310] )
        endGroupCoord = growBlock.coord( 11 ) 
        self.assertTrue( numpy.allclose( hcheck, endGroupCoord, rtol=1e-9, atol=1e-7 ),
                         msg="testCenterOfMass incorrect COM.")
        
        #self.catBlocks( [staticBlock, growBlock ], "both2.xyz")
        return

    def testRadius(self):
        """
        Test calculation of the radius
        """
        
        ch4 = Block( filePath=self.ch4Car, fragmentType='A'  )
        r = ch4.blockRadius()
        #jmht - check...- old was: 1.78900031214
        # or maybe: 1.45942438719
        self.assertAlmostEqual(r, 1.79280605406, 7, "Incorrect radius: {}".format(str(r)) )
        return
        
    def XtestMaxAtomRadius(self):
        """
        Test calculation of the radius
        """
        
        ch4 = Block( filePath=self.ch4Car, fragmentType='A' )
        r = ch4.maxAtomRadius()
        #jmht - check...- old was: 1.78900031214
        self.assertAlmostEqual(r, 0.70380574117, 7, "Incorrect radius: {}".format(str(r)) )
        
    def testRotate(self):
        """
        Test the rotation
        """
        
        ch4 = Block( filePath=self.ch4Car, fragmentType='A'  )
        
        array1 = numpy.array( [ -0.51336 ,  0.889165, -0.363 ] )
        self.assertTrue( numpy.array_equal( ch4.coord(4), array1 ),
                         msg="testRotate arrays before rotation incorrect.")
        
        axis = numpy.array([1,2,3])
        angle = 2
        ch4.rotate(axis, angle)
        
        array2 = numpy.array([  1.05612011, -0.04836936, -0.26113713 ])

        # Need to use assertTrue as we get a numpy.bool returned and need to test this will
        # bool - assertIs fails
        self.assertTrue( numpy.allclose( ch4.coord(4), array2, rtol=1e-9, atol=1e-8 ),
                         msg="testRotate arrays after rotation incorrect.")
        
        # Check rotation by 360
        axis = numpy.array([1,2,3])
        angle = numpy.pi*2
        ch4.rotate(axis, angle)
        
        array2 = numpy.array([  1.05612011, -0.04836936, -0.26113713 ])

        # Need to use assertTrue as we get a numpy.bool returned and need to test this will
        # bool - assertIs fails
        self.assertTrue( numpy.allclose( ch4.coord(4), array2, rtol=1e-9, atol=1e-8 ),
                         msg="testRotate arrays after rotation incorrect.")
        
        return
    
    def testSplitFragment(self):
        """
        Test the rotation
        """
        
        ch4_1 = Block( filePath=self.ch4Car, fragmentType='A')
        ch4_2 = ch4_1.copy()
        b1 = Block( filePath=self.benzeneCar, fragmentType='B')
        
        #create a chain of ch4 - c6h6 - ch4
        eg1 = b1.freeEndGroups()[0]
        eg2 = ch4_1.freeEndGroups()[0]
        b1.positionGrowBlock( eg1, eg2, dihedral=math.radians(180) )
        bond = Bond(eg1,eg2)
        b1.bondBlock( bond )
        
        eg1 = b1.freeEndGroups()[-1]
        eg2 = ch4_2.freeEndGroups()[0]
        b1.positionGrowBlock( eg1, eg2, dihedral=math.radians(180) )
        bond = Bond(eg1,eg2)
        b1.bondBlock( bond )
        
        #b1.writeCml("foo1.cml")
        #b1.writeXyz("foo.xyz")
        
        coords, symbols, bonds = b1.dataByFragment('A')
        cmlFilename = "foo.cml"
        util.writeCml(cmlFilename,
                      coords,
                      symbols,
                      bonds=bonds)
        
        with open(cmlFilename) as f:
            test = f.readlines()
        
        with open(os.path.join( self.ambuildDir, "tests", "testSplitFragment.cml" )) as f:
            ref = f.readlines()
        
        self.assertEqual(test,ref,"cml compare")
        os.unlink(cmlFilename)

        return
    
    def testWriteCml(self):
        """foo"""
        ch4_1 = Block( filePath=self.benzeneCar, fragmentType='A' )
        ch4_2 = ch4_1.copy()
        ch4_3 = ch4_1.copy()
        
        eg1 = ch4_1.freeEndGroups()[0]
        eg2 = ch4_2.freeEndGroups()[0]
        ch4_1.positionGrowBlock( eg1, eg2, dihedral=math.radians(180) )
        bond = Bond(eg1,eg2)
        ch4_1.bondBlock( bond )
        
        # Write out the cml and see if it matches what we've saved
        fname="test.cml"
        ch4_1.writeCml(fname)
        with open(fname) as f:
            test = f.readlines()
        
        with open(os.path.join( self.ambuildDir, "tests", "benzeneBond.cml" )) as f:
            ref = f.readlines()
        
        self.assertEqual(test,ref,"cml compare")
        os.unlink(fname)
        
        return


if __name__ == '__main__':
    """
    Run the unit tests
    """
    unittest.main()
        <|MERGE_RESOLUTION|>--- conflicted
+++ resolved
@@ -928,11 +928,7 @@
 
         return
         
-<<<<<<< HEAD
-    def writeXyz(self,name=None,cell=None):
-=======
     def writeXyz(self,name):
->>>>>>> a22b0f31
         
         symbols = []
         coords =  []
@@ -949,22 +945,8 @@
         with open(name,"w") as f:
             f.write( "{}\n".format( len(coords) ) )
             f.write( "id={}\n".format( str( id(self)  ) ) )
-<<<<<<< HEAD
-                             
-            for i, coord in enumerate( self.iterCoord() ):
-
-                if cell:
-                    x, ix = util.wrapCoord( coord[0], cell[0], center=False )
-                    y, iy = util.wrapCoord( coord[1], cell[1], center=False )
-                    z, iz = util.wrapCoord( coord[2], cell[2], center=False )
-                else:
-                    x, y, z = coord
-
-                f.write("{0:5} {1:0< 15}   {2:0< 15}   {3:0< 15}\n".format( self.atomSymbol( i ), x, y, z))
-=======
             for i, c in enumerate(coords):
                 f.write("{0:5} {1:0< 15}   {2:0< 15}   {3:0< 15}\n".format( symbols[i], c[0], c[1], c[2]) )
->>>>>>> a22b0f31
         
         print "Wrote file: {0}".format(os.path.abspath(name))
         
