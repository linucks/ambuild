#!/usr/bin/env python
'''
Created on Feb 3, 2013

@author: jmht

Utility functions
'''
import cPickle
import os
import numpy
import math
import sys
import unittest
import xml.etree.ElementTree as ET

# Bits stolen from the CCP1GUI: http://sourceforge.net/projects/ccp1gui/
# However, I wrote bits of that so I assume its ok

# degrees to radians
BOHR2ANGSTROM = 0.529177249

# double check these values...
#hvd values obtained from http://www.webelements.com/ and recorded to their
#    known accuracy.
ATOMIC_MASS = {
   'H'  :   1.00794,
   'He' :   4.002602,
   'HE' :   4.002602,
   'Li' :   6.941,
   'LI' :   6.941,
   'Be' :   9.012182,
   'BE' :   9.012182,
   'B'  :  10.811,
   'C'  :  12.0107,
   'N'  :  14.0067,
   'O'  :  15.9994,
   'F'  :  18.9984032,
   'Ne' :  20.1797,
   'NE' :  20.1797,
   'Na' :  22.989770,
   'NA' :  22.989770,
   'Mg' :  24.3050,
   'MG' :  24.3050,
   'Al' :  26.981538,
   'AL' :  26.981538,
   'Si' :  28.0855,
   'SI' :  28.0855,
   'P'  :  30.973761,
   'S'  :  32.065,
   'Cl' :  35.453,
   'CL' :  35.453,
   'Ar' :  39.948,
   'AR' :  39.948,
   'K'  :  39.0983,
   'Ca' :  40.078,
   'CA' :  40.078,
   'Sc' :  44.955910,
   'SC' :  44.955910,
   'Ti' :  47.867,
   'TI' :  47.867,
   'V'  :  50.9415,
   'Cr' :  51.9961,
   'CR' :  51.9961,
   'Mn' :  54.938049,
   'MN' :  54.938049,
   'Fe' :  55.845,
   'FE' :  55.845,
   'Co' :  58.933200,
   'CO' :  58.933200,
   'Ni' :  58.6934,
   'NI' :  58.6934,
   'Cu' :  63.546,
   'CU' :  63.546,
   'Zn' :  65.39,
   'ZN' :  65.39,
   'Ga' :  69.723,
   'GA' :  69.723,
   'Ge' :  72.64,
   'GE' :  72.64,
   'As' :  74.92160,
   'AS' :  74.92160,
   'Se' :  78.96,
   'SE' :  78.96,
   'Br' :  79.904,
   'BR' :  79.904,   
   'Kr' :  83.80,
   'KR' :  83.80,
   'Rb' :  85.4678,
   'RB' :  85.4678,
   'Sr' :  87.62,
   'SR' :  87.62,
   'Y'  :  88.90585,
   'Zr' :  91.224,
   'ZR' :  91.224,
   'Nb' :  92.90638,
   'NB' :  92.90638,
   'Mo' :  95.94,
   'MO' :  95.94,
   'Tc' :  98,
   'TC' :  98,
   'Ru' : 101.07,
   'RU' : 101.07,
   'Rh' : 102.90550,
   'RH' : 102.90550,
   'Pd' : 106.42,
   'PD' : 106.42,
   'Ag' : 107.8682,
   'AG' : 107.8682,
   'Cd' : 112.411,
   'CD' : 112.411,
   'In' : 114.818,
   'IN' : 114.818,
   'Sn' : 118.710,
   'SN' : 118.710,
   'Sb' : 121.760,
   'SB' : 121.760,
   'Te' : 127.60,
   'TE' : 127.60,
   'I'  : 126.90447,
   'Xe' : 131.293,
   'XE' : 131.293,
   'Cs' : 132.90545,
   'CS' : 132.90545,
   'Ba' : 137.327,
   'BA' : 137.327,
   'La' : 138.9055,
   'LA' : 138.9055,
   'Ce' : 140.116,
   'CE' : 140.116,
   'Pr' : 140.90765,
   'PR' : 140.90765,
   'Nd' : 144.24,
   'ND' : 144.24,
   'Pm' : 145,
   'PM' : 145,
   'Sm' : 150.36,
   'SM' : 150.36,
   'Eu' : 151.964,
   'EU' : 151.964,
   'Gd' : 157.25,
   'GD' : 157.25,
   'Tb' : 158.92534,
   'TB' : 158.92534,
   'Dy' : 162.50,
   'DY' : 162.50,
   'Ho' : 164.93032,
   'HO' : 164.93032,
   'Er' : 167.259,
   'ER' : 167.259,
   'Tm' : 168.93421,
   'TM' : 168.93421,
   'Yb' : 173.04,
   'YB' : 173.04,
   'Lu' : 174.967,
   'LU' : 174.967,
   'Hf' : 178.49,
   'HF' : 178.49,
   'Ta' : 180.9479,
   'TA' : 180.9479,
   'W'  : 183.84,
   'Re' : 186.207,
   'RE' : 186.207,
   'Os' : 190.23,
   'OS' : 190.23,
   'Ir' : 192.217,
   'IR' : 192.217,
   'Pt' : 195.078,
   'PT' : 195.078,
   'Au' : 196.96655,
   'AU' : 196.96655,
   'Hg' : 200.59,
   'HG' : 200.59,
   'Tl' : 204.3833,
   'TL' : 204.3833,
   'Pb' : 207.2,
   'PB' : 207.2,
   'Bi' : 208.98038,
   'BI' : 208.98038,
   'Po' : 208.98,
   'PO' : 208.98,
   'At' : 209.99,
   'AT' : 209.99,
   'Rn' : 222.02,
   'RN' : 222.02,
   'Fr' : 223.02,
   'FR' : 223.02,
   'Ra' : 226.03,
   'RA' : 226.03,
   'Ac' : 227.03,
   'AC' : 227.03,
   'Th' : 232.0381,
   'TH' : 232.0381,
   'Pa' : 231.03588,
   'PA' : 231.03588,
   'U'  : 238.02891,
   'Np' : 237.05,
   'NP' : 237.05,
   'Pu' : 244.06,
   'PU' : 244.06,
   'Am' : 243.06,
   'AM' : 243.06,
   'Cm' : 247.07,
   'CM' : 247.07,
   'Bk' : 247.07,
   'BK' : 247.07,
   'Cf' : 251.08,
   'CF' : 251.08,
   'Es' : 252.08,
   'ES' : 252.08,
   'Fm' : 257.10,
   'FM' : 257.10,
   'Md' : 258.10,
   'MD' : 258.10,
   'No' : 259.10,
   'NO' : 259.10,
   'Lr' : 262.11,
   'LR' : 262.11,
   'Rf' : 261.11,
   'RF' : 261.11,
   'Db' : 262.11,
   'DB' : 262.11,
   'Sg' : 266.12,
   'SG' : 266.12,
   'Bh' : 264.12,
   'BH' : 264.12,
   'Hs' : 269.13,
   'HS' : 269.13,
   'Mt' : 268.14,
   'MT' : 268.14,
   # jmht - dummy atom
   'X' : 0,
}

# mapping symbols to Z
SYMBOL_TO_NUMBER = {
'H'  : 1,
'HE' : 2,
'LI' : 3,
'BE' : 4,
'B'  : 5,
'C'  : 6,
'N'  : 7,
'O'  : 8,
'F'  : 9,
'NE' : 10,
'NA' : 11,
'MG' : 12,
'AL' : 13,
'SI' : 14,
'P'  : 15,
'S'  : 16,
'CL' : 17,
'AR' : 18,
'K'  : 19,
'CA' : 20,
'SC' : 21,
'TI' : 22,
'V'  : 23,
'CR' : 24,
'MN' : 25,
'FE' : 26,
'CO' : 27,
'NI' : 28,
'CU' : 29,
'ZN' : 30,
'GA' : 31,
'GE' : 32,
'AS' : 33,
'SE' : 34,
'BR' : 35,
'KR' : 36,
'RB' : 37,
'SR' : 38,
'Y'  : 39,
'ZR' : 40,
'NB' : 41,
'MO' : 42,
'TC' : 43,
'RU' : 44,
'RH' : 45,
'PD' : 46,
'AG' : 47,
'CD' : 48,
'IN' : 49,
'SN' : 50,
'SB' : 51,
'TE' : 52,
'I'  : 53,
'XE' : 54,
'CS' : 55,
'BA' : 56,
'LA' : 57,
'CE' : 58,
'PR' : 59,
'ND' : 60,
'PM' : 61,
'SM' : 62,
'EU' : 63,
'AD' : 64,
'TB' : 65,
'DY' : 66,
'HO' : 67,
'ER' : 68,
'TM' : 69,
'YB' : 70,
'LU' : 71,
'HF' : 72,
'TA' : 73,
'W'  : 74,
'RE' : 75,
'OS' : 76,
'IR' : 77,
'PT' : 78,
'AU' : 79,
'HG' : 80,
'TL' : 81,
'PB' : 82,
'BI' : 83,
'PO' : 84,
'AT' : 85,
'RN' : 86,
'FR' : 87,
'RA' : 88,
'AC' : 89,
'TH' : 90,
'PA' : 91,
'U'  : 92,
'NP' : 93,
'PU' : 94,
'AM' : 95,
'CM' : 96,
'BK' : 97,
'CF' : 98,
'ES' : 99,
'FM' : 100,
'MD' : 101,
'NO' : 102,
'LR' : 103,
'UNA' : 104,
'UNP' : 105,
'X'  : 0,
}


# the display table (aus)
# H=.7 is just for appearance
#
#
# note that indexing with -1 accesses the last element (0 copied at start and edn)
# UNITS ARE IN BOHR!!!
COVALENT_RADII = [
0,
0.7,                                   3.80,    
2.76,1.99,                1.62,1.33,1.23,1.14,0.95,3.80,
3.42,2.85,                2.38,2.09,1.90,1.90,1.90,3.80,
4.18,3.42,
     3.04,2.66,2.57,2.66,2.66,2.66,2.57,2.57,2.57,2.57,
                          2.47,2.38,2.18,2.18,2.18,3.80,
4.46,3.80,               
     3.42,2.94,2.76,2.76,2.57,2.47,2.57,2.66,3.04,2.94,
                          2.94,2.76,2.76,2.66,2.66,3.80,
4.94,4.09,
     3.71,
     3.52,3.52,3.52,3.52,3.52,3.52,3.42,3.33,3.33,3.33,3.33,3.33,3.33,3.33,
          2.94,2.76,2.57,2.57,2.47,2.57,2.57,2.57,2.85,
                         3.61,3.42,3.04,3.61,3.61,3.80,
4.94,4.09,
     3.71,
     3.42,3.42,3.33,3.33,3.33,3.33,3.23,3.13,3.13,3.13,3.13,3.13,3.13,3.13, 1., 1., 1.,1.,1.,1., 0,]
     

# joe lennards table angstroms
# 1.0 added as index [0] and [-1] see above
# UNITS ARE IN BOHR!!!
VDW_RADII = [  1.0,
  1.20,                              1.40,
  1.82,1.78,1.74,1.70,1.55,1.52,1.47,1.54,
  2.27,2.22,2.16,2.10,1.80,1.80,1.75,1.88,
  2.75,2.57,
       2.56,2.54,2.52,2.50,2.48,2.46,2.44,2.42,2.41,2.40,
            2.40,2.10,1.85,1.90,1.85,2.02,
  3.10,2.80,
       2.77,2.74,2.71,2.68,2.65,2.62,2.59,2.56,2.53,2.51,
            2.50,2.20,2.10,2.06,1.98,2.16, 1., 1., 1.]


"""
# Characteristic lengths of single bonds.
# Reference: CRC Handbook of Chemistry and Physics, 87th edition, (2006), Sec. 9 p. 46
   As   Br   C    Cl   F    Ge   H    I    N    O    P    S    Sb   Se   Si
As 2.10
Br 2.32 2.28
C  1.96 1.94 1.53
Cl 2.17 2.14 1.79 1.99
F  1.71 1.76 1.39 1.63 1.41
Ge    2.30 1.95 2.15 1.73 2.40
H  1.51 1.41 1.09 1.28 0.92 1.53 0.74
I    2.47 2.13 2.32 1.91 2.51 1.61 2.67
N         1.46 1.90 1.37     1.02       1.45
O         1.42 1.70 1.42     0.96       1.43 1.48
P       2.22 1.85 2.04 1.57     1.42       1.65      2.25
S       2.24 1.82 2.05 1.56     1.34                     2.00
Sb              2.33           1.70
Se           1.95      1.71      1.47                               2.33
Si      2.21 1.87 2.05 1.58      1.48 2.44      1.63      2.14           2.33
Sn           2.14 2.28           1.71 2.67
Te                     1.82      1.66
"""

ABBIE_LENGTHS = {}
ABBIE_LENGTHS['c_o'] = { 'c_o' : 1.54,
                         'o_1' : 1.21,
                         'nb'  : 1.32}
            
ABBIE_LENGTHS['cp'] = { 'cp' : 1.40,
                        'nb' : 1.33,
                        'hc'  : 1.08 }

ABBIE_LENGTHS['nb'] = { 'hn' : 1.01 }

# REM - symbols should be in lower case!
# UNITS ARE IN ANGSTROM!!!
BOND_LENGTHS = {}
BOND_LENGTHS['AS'] = { 'AS' : 2.10,
                       'BR' : 2.32,
                       'C'  : 1.96,
                       'CL' : 2.17,
                       'F'  : 1.71,
                       'H'  : 1.51 }
                       
BOND_LENGTHS['BR'] = { 'BR': 2.28,
                       'C' : 1.94,
                       'CL': 2.14,
                       'F' : 1.76,
                       'GE': 2.30,
                       'H' : 1.41,
                       'I' : 2.47,
                       'P' : 2.22,
                       'S' : 2.24,
                       'SI' : 2.21 }

BOND_LENGTHS['C'] = { 'C' : 1.53,
                      'CL': 1.79,
                      'F' : 1.39,
                      'GE': 1.95,
                      'H' : 1.09,
                      'I' : 2.13,
                      'O' : 1.42,
                      # 'N' : 1.46,
                      'N' : 1.4, # jmht changed for abbie
                      'P' : 1.85,
                      'S' : 1.82,
                      'SE': 1.95,
                      'SI': 1.87,
                      'SN': 2.14 }

BOND_LENGTHS['CL'] = { 'CL' : 1.99,
                       'F'  : 1.63,
                       'GE' : 2.15,
                       'H'  : 1.28,
                       'I'  : 2.32,
                       'N'  : 1.90,
                       'O'  : 1.70,
                       'P'  : 2.04,
                       'S'  : 2.05,
                       'SB' : 2.33,
                       'SI' : 2.05,
                       'SN' : 2.28 }

BOND_LENGTHS['F'] = { 'F'  : 1.41,
                      'GE' : 1.73,
                      'H'  : 0.92,
                      'I'  : 1.91,
                      'N'  : 1.37,
                      'O'  : 1.42,
#                      'P'  : 1.57, # changed for abbie
                      'P'  : 1.63,
                      'S'  : 1.56,
                      'SE' : 1.71,
                      'SI' : 1.58,
                      'TE' : 1.82 }

BOND_LENGTHS['GE'] = { 'GE' : 2.40,
                       'H'  : 1.53,
                       'I'  : 2.51 }
                       
BOND_LENGTHS['H'] = { 'H' : 0.74,
                      'I' : 1.61,
                      'N' : 1.02,
                      'O' : 0.96,
                      'P' : 1.42,
                      'S' : 1.34,
                      'SB': 1.70,
                      'SE': 1.47,
                      'SI': 1.48,
                      'SN': 1.71,
                      'TE': 1.66 }

BOND_LENGTHS['I'] = { 'I'  : 2.67,
                      'SI' : 2.44,
                      'SN' : 2.67 }

BOND_LENGTHS['N'] = { 'N' : 1.45,
                      'O' : 1.43,
                      'P' : 1.65,
                      'ZN' : 2.166, # Added for abbie
                       }

BOND_LENGTHS['O'] = { 'O'  : 1.48,
                      'SI' : 1.63 }

BOND_LENGTHS['P'] = { 'P' : 2.25 }

BOND_LENGTHS['S'] = { 'S' : 2.00 }

BOND_LENGTHS['SE'] = { 'SE' : 2.33 }

BOND_LENGTHS['SI'] = { 'SI' : 2.33 }


def angle( c1, c2, c3, cell=None ):
    """Return the angle in radians c1---c2---c3
    where c are the coordinates in a numpy array
    """
    r1 = distance( c2, c1, cell=cell )
    r2 = distance( c3, c2, cell=cell )
    r3 = distance( c3, c1, cell=cell )
    x = (r1*r1 + r2*r2  - r3*r3) / (2.0 * r1*r2)
    assert not numpy.isnan( x )
    #print "r1: {0}, r2: {1}, r3: {2}, x: {3}".format( r1, r2, r3, x )
    if numpy.allclose(x, 1.0):
        theta = 0.0
    elif numpy.allclose(x, -1.0):
        theta = math.pi
    else:
        theta = numpy.arccos( x )
    return theta

def bondLength( symbol1,symbol2 ):
    """ Get the characteristic lengths of single bonds as defined in:
        Reference: CRC Handbook of Chemistry and Physics, 87th edition, (2006), Sec. 9 p. 46
        If we can't find one return a large negative number.
    """
    global BOND_LENGTHS

    symbol1 = symbol1.upper()
    symbol2 = symbol2.upper()

    #print "Getting bond length for %s-%s" % ( symbol1, symbol2 )

    if BOND_LENGTHS.has_key( symbol1 ):
        if BOND_LENGTHS[ symbol1 ].has_key( symbol2 ):
            return BOND_LENGTHS[ symbol1 ][ symbol2 ]
        
    if BOND_LENGTHS.has_key( symbol2 ):
        if BOND_LENGTHS[ symbol2 ].has_key( symbol1 ):
            return BOND_LENGTHS[ symbol2 ][ symbol1 ]
    
    print 'No data for bond length for %s-%s' % (symbol1,symbol2)
    return 1.0

def calcBondsHACK( coords, symbols, maxAtomRadius=None, bondMargin=0.2, boxMargin=1.0 ):
    """HACK FOR NETWORK"""
    
    #print "s ",symbols
    bonds = []
    for i, coord1 in enumerate( coords ):
        symbol1 = symbols[ i ]
        for j, coord2 in enumerate( coords ):
            if j < i:
                continue
            symbol2 = symbols[ j ]
            dist = distance( coord1, coord2 )
            if symbol1 == 'j' and symbol2 == 'C':
                bond_length = 4.31
            elif symbol2 == 'j' and symbol1 == 'C':
                bond_length = 4.31
            else:
                bond_length = bondLength( symbol1, symbol2 )
            
            #print "GOT ",symbol1,symbol2,bond_length, dist
                
            if  bond_length - bondMargin < dist < bond_length + bondMargin:
                #print "BONDING"
                bonds.append( (i, j) )
    return bonds

def calcBonds( coords, symbols, maxAtomRadius=None, bondMargin=0.2, boxMargin=1.0 ):
    """Calculate the bonds for the fragments. This is done at the start when the only coordinates
    are those in the fragment.
    """
    
    bonds, md = _calcBonds( coords,
                            symbols,
                            maxAtomRadius=maxAtomRadius,
                            bondMargin=bondMargin,
                            boxMargin=boxMargin )
    
    return bonds
    
    
def _calcBonds( coords, symbols, maxAtomRadius=None, bondMargin=0.2, boxMargin=1.0 ):
    """Calculate the bonds for the fragments. This is done at the start when the only coordinates
    are those in the fragment.
    
    The slightly strange form of this is because I needed a routine to work out the closest atoms
    """

    def getSurroundCells( key ):
        """Returns the list of cells surrounding a cell"""
        a,b,c = key
        cells = []
        for  i in [ 0, -1, +1 ]:
            for j in [ 0, -1, +1 ]:
                for k in [ 0, -1, +1 ]:
                    ai = a+i
                    bj = b+j
                    ck = c+k
                    skey = (ai, bj, ck)
                    #print "sKey ({},{},{})->({})".format(a,b,c,skey)
                    if skey not in cells:
                        cells.append(skey)
        return cells
    ## End getSurroundCells
    
    if maxAtomRadius is None:
        for s in set( symbols ):
            z = SYMBOL_TO_NUMBER[ s.upper() ]
            r = COVALENT_RADII[z] * BOHR2ANGSTROM
            maxAtomRadius = max( r, maxAtomRadius )
    
    # Calculate how big the boxes are
    boxSize = ( maxAtomRadius * 2 ) + boxMargin
    
    atomCells = [] # List of which cell each atom is in - matches coords array
    # For cells and surroundCells, the key is a triple of the indices of the cell position (a,b,c)
    cells = {} # Dictionary of the cells, each containing a list of atoms in that cell 
    surroundCells = {} # Dictionary keyed by cell with a list of the cells that surround a particular cell
    
    # Work out which box each atom is in and the surrounding boxes
    for idxAtom1, coord in enumerate( coords ):
        
        x, y, z = coord
        a=int( math.floor( x / boxSize ) )
        b=int( math.floor( y / boxSize ) ) 
        c=int( math.floor( z / boxSize ) )
        
        key = (a,b,c)
        atomCells.append( key )
        if cells.has_key( key ):
            cells[ key ].append( idxAtom1 )
        else:
            # Add to main list
            cells[ key ] = [ ( idxAtom1 ) ]
            # Map surrounding boxes
            surroundCells[ key ] = getSurroundCells( key )

    bonds = []
    md = {'dist': 10000,
          'coord1' : None, 
          'coord2' : None, 
          'i1' : None, 
          'i2' : None  }
    
    # Now calculate the bonding
    for idxAtom1, coord1 in enumerate( coords ):
        
        symbol1 = symbols[ idxAtom1 ]
        key = atomCells[ idxAtom1 ]
        
        # Loop through all cells surrounding this one
        for cell in surroundCells[ key ]:
            
            # Check if we have a cell with anything in it
            # Trigger exception so we don't have to search through the keys
            try:
                alist=cells[ cell ]
            except KeyError:
                continue
            
            for idxAtom2 in alist:
                
                # Skip atoms we've already processed
                if idxAtom2 > idxAtom1:
                
                    coord2 = coords[ idxAtom2 ]
                    symbol2 = symbols[ idxAtom2 ]
                    
                    bond_length = bondLength( symbol1, symbol2 )
                    if bond_length < 0:
                        continue
                    
                    dist = distance( coord1, coord2 )
                    
                    if dist < md[ 'dist' ]:
                        md[ 'dist' ] = dist
                        md[ 'coord1' ] = coord1
                        md[ 'coord2' ] = coord2
                        # WOrk out how to get index of numpy array in list
                        #md[ 'i1' ] = coords.index( coord1 )
                        for x, c in enumerate( coords ):
                            if numpy.allclose( coord1, c ):
                                md[ 'i1' ] = x
                            if numpy.allclose( coord2, c ):
                                md[ 'i2' ] = x
                    
                    #print "Dist:length {0}:{1} {2}-{3} {4} {5}".format( idxAtom1, idxAtom2, symbol1, symbol2, bond_length, dist )
                    if  bond_length - bondMargin < dist < bond_length + bondMargin:
                        bonds.append( (idxAtom1, idxAtom2) )
    
    return bonds, md

def cellFromPickle(pickleFile):
    with open(pickleFile) as f:
        myCell=cPickle.load(f)
    return myCell

def dihedral(p1, p2, p3, p4,cell=None):
    """ From the CCP1GUI
    """
    if cell is not None:
        # We need to fix all distances between vectors for PBC
        dimensions = numpy.array( cell )
        vec_ij = numpy.remainder( p1 - p2, dimensions )
        vec_kl = numpy.remainder( p3 - p4, dimensions )
        vec_kj = numpy.remainder( p3 - p2, dimensions )
        vec_ij = numpy.where(numpy.abs(vec_ij) > 0.5 * dimensions, vec_ij - numpy.copysign( dimensions, vec_ij ),vec_ij)
        vec_kj = numpy.where(numpy.abs(vec_kj) > 0.5 * dimensions, vec_kj - numpy.copysign( dimensions, vec_kj ),vec_kj)
        vec_kl = numpy.where(numpy.abs(vec_kl) > 0.5 * dimensions, vec_kl - numpy.copysign( dimensions, vec_kl ),vec_kl)
    else:
        vec_ij = p1 - p2
        vec_kj = p3 - p2
        vec_kl = p3 - p4

    # vec1 is the normal to the plane defined by atoms i, j, and k    
    vec1 = numpy.cross(vec_ij,vec_kj)
    magvec1 = numpy.dot(vec1,vec1)

    #  vec2 is the normal to the plane defined by atoms j, k, and l
    vec2 = numpy.cross(vec_kl,vec_kj)
    magvec2 = numpy.dot(vec2,vec2)

    # the definition of a dot product is used to find the angle between  
    # vec1 and vec2 and hence the angle between the planes defined by    
    # atoms i, j, k and j, k, l                                          
    #                                                                    
    # the factor of pi (180.0) is present since when we defined the      
    # vectors vec1 and vec2, one used the right hand rule while the      
    # other used the left hand rule                                      

    dotprod = numpy.dot(vec1,vec2)
    #print magvec1, magvec2
    #print type(magvec1), type(magvec2)
    fac = dotprod / math.sqrt(magvec1*magvec2)
    if(fac > 1.0):
        fac = 1.0
    if(fac < -1.0):
        fac = -1.0
    #dihed = 180.0 - math.degrees( math.acos(fac ) )
    dihed = math.pi - math.acos(fac )

    # the dot product between the bond between atoms i and j and the     
    # normal to the plane defined by atoms j, k, and l is used to        
    # determine whether or not the dihedral angle is clockwise or        
    # anti_clockwise                                                     
    #                                                                    
    # if the dot product is positive, the rotation is clockwise          
    sign_check = numpy.dot(vec_ij,vec2)
    if( sign_check > 0.0):
        dihed = dihed * -1.0

    return dihed

def distance(v1, v2, cell=None ):
    """Distance with numpy taking PBC into account
    This works either with 2 points or a vector of any number of points
    Adapted from: http://stackoverflow.com/questions/11108869/optimizing-python-distance-calculation-while-accounting-for-periodic-boundary-co
    Changed so that it can cope with distances across more than one cell
    """
    assert len(v1) > 0 and len(v2) > 0, "distance needs vectors!"
    delta = numpy.array(v1) - numpy.array(v2)
    if cell is not None:
        #dimensions = numpy.array( cell )
        dimensions = cell
        # is basically modulus - returns what's left when divided by dim
        delta = numpy.remainder( delta, dimensions )
        # Set all where it's > half the cell to subtract the cell dimension
        delta = numpy.where(numpy.abs(delta) > 0.5 * dimensions,
                            delta - numpy.copysign( dimensions, delta ),
                            delta)
    return numpy.sqrt((delta ** 2).sum(axis=-1))

def XdistanceP(self, v1, v2 ):
    """
    Calculate the distance between two vectors in the cell
    under periodic boundary conditions - from wikipedia entry
    """
    
    #return numpy.linalg.norm(v1-v2)
    dx = v2[0] - v1[0]
    if math.fabs(dx) > self.A[0] * 0.5:
        dx = dx - math.copysign( self.A[0], dx)
    dy = v2[1] - v1[1]
    if math.fabs(dy) > self.B[1] * 0.5:
        dy = dy - math.copysign( self.B[1], dy)
    dz = v2[2] - v1[2]
    if math.fabs(dz) > self.C[2] * 0.5:
        dz = dz - math.copysign( self.C[2], dz)
    
    return math.sqrt( dx*dx + dy*dy + dz*dz )

def dumpPkl(pickleFile,split=None):
    
    fpath = os.path.abspath( pickleFile )
    print "Dumping pkl file: {0}".format( fpath )
    dname,fname = os.path.split( fpath )
    prefix = os.path.splitext(fname)[0]
    
    mycell = cellFromPickle(pickleFile)
    if split:
<<<<<<< HEAD
        if split == "splitBlocks":
            for i, b in enumerate(mycell.blocks.values()):
                # Hack assume all have same type
                ftype=b._fragments[0].type()
                b.writeXyz(name="{0}_{1}_{2}.xyz".format(prefix,ftype,i),
                           cell=[mycell.A,mycell.B,mycell.C])
        else:
            for t in mycell.fragmentTypes().keys():
                data = mycell.dataDict( fragmentType=t)
                mycell.writeXyz("{0}_{1}_P.xyz".format(prefix,t),
                                data=data,
                                periodic=True)
                mycell.writeCml("{0}_{1}_PV.cml".format(prefix,t),
                                data=data,
                                allBonds=True,
                                periodic=True,
                                pruneBonds=True)
=======
        for t in mycell.fragmentTypes().keys():
            data = mycell.dataDict( fragmentType=t)
            mycell.writeXyz("{0}_{1}_P.xyz".format(prefix,t),
                            data=data,
                            periodic=True)
            mycell.writeCml("{0}_{1}_PV.cml".format(prefix,t),
                            data=data,
                            periodic=True,
                            pruneBonds=True)
>>>>>>> a22b0f31
    else:
        data = mycell.dataDict(rigidBody=False)
        mycell.writeXyz(prefix+"_P.xyz",data=data, periodic=True)
        #self.writeCar(prefix+"_P.car",data=data,periodic=True)
        mycell.writeCml(prefix+"_PV.cml", data=data, periodic=True, pruneBonds=True)
        #mycell.writeCml(prefix+".cml", data=data, allBonds=True, periodic=False, pruneBonds=False)
        data = mycell.dataDict(center=True)
        mycell.writeHoomdXml( xmlFilename=prefix+"_hoomd.xml", data=data)
    
    return

def frange(start, stop, step):
    """
    Range function that works with floating points
    http://stackoverflow.com/questions/4189766/python-range-with-step-of-type-float
    """
    while start < stop:
        yield start
        start += step

def label2symbol( name ):
    """ Determine the element type of an atom from its name, e.g. Co_2b -> Co
        Returns a capitalised element name
        Originally written by Jens Thomas in the CCP1GUI
    """

    origName = name
    name = name.strip().upper()
    
    # Determine the element from the first 2 chars of the name
    if len( name ) > 2:
        name = name[0:2]
        
    if len( name ) == 2 and name[0].isalpha() and name[1].isalpha():
        # 2 Character name, so see if it matches any 2-character elements
        sym2c = filter( lambda x: len(x) == 2, SYMBOL_TO_NUMBER.keys() )
        # HACK: NEED TO REMOVE NP
        sym2c.remove( 'NP' )
        if name in sym2c:
            return name.capitalize()
        
    # If it was a valid 2 character symbol we should have picked it up so now only 1 symbol
    name=name[0]
    if not name.isalpha():
        raise RuntimeError,"label2symbol first character of name is not a character: {0}".format( origName )
    
    # Hack - for x return x
    if name.lower() == 'x':
        return 'x'
    
    # Get 1 character element names
    sym1c = filter( lambda x: len(x) == 1 and x != 'X',  SYMBOL_TO_NUMBER.keys() )
    
    if name in sym1c:
        return name.capitalize()
    
    raise RuntimeError,"label2symbol cannot convert name {0} to symbol!".format( origName )
    
    return

def newFilename(filename,separator="_"):
    
    dname, name  = os.path.split( filename )
    
    # Create a new filename using _1 etc
    name,suffix = os.path.splitext( name )
    
    try:
        basename, num = name.split( separator )
    except ValueError:
        # No separator so assume is an un-numbered file
        return os.path.join( dname, name+separator+"1"+suffix )
    
    num = int(num) + 1
    return os.path.join( dname, basename+separator+str(num)+suffix )

def pickleObj( obj, fileName):
    """Pickle an object - required as we can't pickle in the cell as otherwise the open filehandle
    is within the cell which is the object we are trying to pickle..."""
    
    with open( fileName, 'w' ) as pfile:
        cPickle.dump( obj ,pfile )
        
    return

def readMol2(filename):
    
    coords=[]
    symbols=[]
    #bonds=[]
    with open(filename) as f:
        captureAtom=False
        for line in f:
            line=line.strip()
            if line.startswith("@<TRIPOS>ATOM"):
                captureAtom=True
                continue
            if line.startswith("@<TRIPOS>BOND"):
                captureAtom=False
                break
                captureBond=False
                continue
            if captureAtom:
                f=line.split()
                symbols.append(label2symbol(f[1]))
                coords.append( [float(f[2]),float(f[3]),float(f[4])])
#             if captureBond:
#                 f=line.split()
    
    return coords,symbols

def rotation_matrix( axis, angle ):
    """
    Return the rotation matrix to rotate a vector by the given angle about the 
    axis.
    
    http://stackoverflow.com/questions/6802577/python-rotation-of-3d-vector
    """
    
    axis = axis/numpy.sqrt( numpy.dot(axis,axis) )
    a = numpy.cos(angle/2)
    b,c,d = -axis*numpy.sin(angle/2)
    return numpy.array([[a*a+b*b-c*c-d*d, 2*(b*c-a*d), 2*(b*d+a*c)],
                     [2*(b*c+a*d), a*a+c*c-b*b-d*d, 2*(c*d-a*b)],
                     [2*(b*d-a*c), 2*(c*d+a*b), a*a+d*d-b*b-c*c]])

def vectorAngle( v1, v2):
    """ Calculate the angle between two vectors
    Return value in Radians
    A . B = |A|*|B|*cos(theta)
    so: theta = arccos( X.Y / |X||Y| )
    Stolen from: http://stackoverflow.com/questions/2827393/angles-between-two-n-dimensional-vectors-in-python
    """
    
    #print "v1: {}".format(v1)
    #print "v1 norm: {}".format(numpy.linalg.norm(v1))
    v1_u = v1/numpy.linalg.norm(v1)
    #print "v1_u: {}".format(v1_u)
    v2_u = v2/numpy.linalg.norm(v2)
    
    angle = numpy.arccos(numpy.dot(v1_u, v2_u))
    if math.isnan(angle):
        if (v1_u == v2_u).all():
            return 0.0
        else:
            return numpy.pi
            #return numpy.pi/RADIANS2DEGREES
    #return angle/RADIANS2DEGREES
    return angle

def unWrapCoord( coord, image, ldim, centered=False ):
    """Unwrap a coordinate back into a cell
    """
    
    if centered:
        # Put it back with origin at corner
        coord += ldim / 2
    
        # Make sure it's gone into the box
        assert 0.0 <= coord <= ldim, "Bad coord: {0}".format( coord )
    
    # Now move it according to its image
    coord += ldim * float( image )
    
    return coord

def wrapCoord( coord, ldim, center=False ):
    """Wrap a coodinate into a cell of length ldim
    return the wrapped coordinate and the image index 
    """
    
    image = int( math.floor( coord / ldim ) )
    
    # Make the coordinate positive so the math modulo operator works
    if image < 0:
        coord += -image * ldim
    
    # Use fmod to avoid overflow problems with python modulo operater - see stackexchange
    wcoord =  math.fmod( coord, ldim )
    
    # Should never be negative
    assert wcoord  >= 0.0, "Coord {0} -> {1} : {2}".format( coord, wcoord, image )
    
    # Change the coord so the origin is at the center of the box (we start from the corner)
    if center:
        wcoord -= ldim / 2
        
    return wcoord, image

def writeCml(cmlFilename,
             coords,
             symbols,
             bonds=None,
             atomTypes=None,
             cell=None,
             pruneBonds=False):

    assert len(coords) == len(symbols)
    if pruneBonds:
        assert cell
        pcoords = [] # need to save periodic coordinates
    
    root = ET.Element( 'molecule')
    root.attrib['xmlns']       = "http://www.xml-cml.org/schema"
    root.attrib['xmlns:cml']   = "http://www.xml-cml.org/dict/cml"
    root.attrib['xmlns:units'] = "http://www.xml-cml.org/units/units"
    root.attrib['xmlns:xsd']   = "http://www.w3c.org/2001/XMLSchema"
    root.attrib['xmlns:iupac'] = "http://www.iupac.org"
    root.attrib['id']          = "mymolecule"
    
    if cell is not None:
        # First set up the cell
        crystal = ET.SubElement( root, "crystal" )
    
        crystalANode = ET.SubElement( crystal,"scalar")
        crystalBNode = ET.SubElement( crystal,"scalar")
        crystalCNode = ET.SubElement( crystal,"scalar")
        crystalAlphaNode = ET.SubElement( crystal,"scalar")
        crystalBetaNode  = ET.SubElement( crystal,"scalar")
        crystalGammaNode = ET.SubElement( crystal,"scalar")
    
        crystalANode.attrib["title"] = "a"
        crystalBNode.attrib["title"] = "b"
        crystalCNode.attrib["title"] = "c"
        crystalAlphaNode.attrib["title"] = "alpha"
        crystalBetaNode.attrib["title"] =  "beta"
        crystalGammaNode.attrib["title"] = "gamma"
        
        crystalANode.attrib["units"] = "units:angstrom"
        crystalBNode.attrib["units"] = "units:angstrom"
        crystalCNode.attrib["units"] = "units:angstrom"
        crystalAlphaNode.attrib["units"] = "units:degree"
        crystalBetaNode.attrib["units"]  = "units:degree"
        crystalGammaNode.attrib["units"] = "units:degree"
        
        crystalANode.text = str( cell[0] )
        crystalBNode.text = str( cell[1] )
        crystalCNode.text = str( cell[2] )
        
        # Only support orthorhombic? cells
        crystalAlphaNode.text = "90"
        crystalBetaNode.text  = "90"
        crystalGammaNode.text = "90"
    
    if atomTypes:
        assert len(atomTypes) == len(coords)
        # Need to collate atomTypes
        for atype in set( atomTypes ):
            atomTypeNode = ET.SubElement( root, "atomType" )
            atomTypeNode.attrib['name'] = atype
            atomTypeNode.attrib['title'] = atype
    
    # Now atom data
    atomArrayNode = ET.SubElement( root, "atomArray" )
    for i, coord in enumerate( coords ):
        atomNode = ET.SubElement( atomArrayNode, "atom")
        atomNode.attrib['id'] = "a{0}".format( i )
        atomNode.attrib['elementType'] = symbols[i]
        if cell:
            x, ix = wrapCoord( coord[0], cell[0], center=False )
            y, iy = wrapCoord( coord[1], cell[1], center=False )
            z, iz = wrapCoord( coord[2], cell[2], center=False )
            if pruneBonds:
                pcoords.append( numpy.array([x,y,z]))
        else:
            x = coord[0]
            y = coord[1]
            z = coord[2]
        
        atomNode.attrib['x3'] = str( x )
        atomNode.attrib['y3'] = str( y )
        atomNode.attrib['z3'] = str( z )
        
        if atomTypes:
            # Now add atomType as child node referring to the atomType
            atomTypeNode = ET.SubElement( atomNode, "atomType" )
            atomTypeNode.attrib['ref'] = atomTypes[ i ]
    
    if bonds is not None:
        # Now do bonds
        if pruneBonds:
            # Hack to get vis working
            # Calculate all bond distances
            distances = distance( [ pcoords[b1] for b1, b2 in bonds],
                                  [ pcoords[b2] for b1, b2 in bonds] )
            
            # Complete hack - just see if it's longer then 0.5 the cell A distance - assumes cubic cell
            bonds = [ b for i, b in enumerate( bonds ) if distances[i] <= cell[0] * 0.5 ]
            
        bondArrayNode = ET.SubElement( root, "bondArray" )
        for b in bonds:
            bondNode = ET.SubElement( bondArrayNode, "bond")
            bondNode.attrib['atomRefs2'] = "a{0} a{1}".format( b[0], b[1]  )
            bondNode.attrib['order'] = "1"

    tree = ET.ElementTree(root)
    #ET.dump(tree)
    
    cmlFilename = os.path.abspath( cmlFilename )
    #tree.write(file_or_filename, encoding, xml_declaration, default_namespace, method)
    tree.write( cmlFilename, encoding="utf-8", xml_declaration=True)
    
    return cmlFilename

def hoomdCml( xmlFilename ):

    tree = ET.parse( xmlFilename )
    root = tree.getroot()

    coords = []
    x = root.findall(".//position")
    ptext = x[0].text
    for line in ptext.split( os.linesep ):
        line = line.strip()
        if line:
            x,y,z = line.split()
            coords.append(  numpy.array( [ float(x), float(y), float(z) ] ) )

    symbols = []
    atext = root.findall(".//type")[0].text
    for line in atext.split( os.linesep ):
        atomType = line.strip()
        if atomType:
            symbols.append( label2symbol( atomType ) )

    bonds = []
    x = root.findall(".//bond")
    ptext = x[0].text
    for line in ptext.split( os.linesep ):
        line = line.strip()
        if line:
            label,b1,b2 = line.split()
            bonds.append( (b1,b2) )

    writeCml(xmlFilename+".cml",
             coords,
             symbols,
             bonds=bonds,
             atomTypes=None,
             cell=None,
             pruneBonds=False)

    return

def hoomdContacts( xmlFilename ):
    
    tree = ET.parse( xmlFilename )
    root = tree.getroot()
    
    coords = []
    x = root.findall(".//position")
    ptext = x[0].text
    for line in ptext.split( os.linesep ):
        line = line.strip()
        if line:
            x,y,z = line.split()
            coords.append(  numpy.array( [ float(x), float(y), float(z) ] ) )
            
    symbols = []
    atext = root.findall(".//type")[0].text
    for line in atext.split( os.linesep ):
        atomType = line.strip()
        if atomType:
            symbols.append( label2symbol( atomType ) )
        
    
    # Strip x-atoms
    toGo = []
    for i, s in enumerate( symbols ):
        if s.lower() == 'x':
            toGo.append( i )
            
    gone=0
    for i in toGo:
        coords.pop( i - gone )
        symbols.pop( i - gone )
        gone+=1
    
    assert len( coords ) == len( symbols )
    bonds, md = _calcBonds( coords, symbols )
    
    print "GOT CLOSEST ",md
    return

def xyzContacts( xyzFile ):
    
    symbols = []
    coords = []
    
    with open( xyzFile, 'r') as f:
        natoms = int( f.readline().strip() )
        f.readline()
        line = f.readline()
        while line:
            s, x, y, z = line.strip().split()
            symbols.append( s )
            coords.append(  numpy.array( [ float(x), float(y), float(z) ] ) )
            line = f.readline()
            
    assert len( coords ) == natoms
    
    bonds, md = _calcBonds( coords, symbols )
    
    print "GOT CLOSEST ",md
    
    return

class TestCell(unittest.TestCase):
    
    def testVectorAngle(self):
        """Test we can measure angles"""
        
        v1 = numpy.array( [0,0,0] )
        v2 = numpy.array( [1,0,0] )
        
        theta = vectorAngle(v1, v2)
        print math.degrees(theta)
        
        return

if __name__ == '__main__':
    """
    Run the unit tests
    """
    
    #hoomdCml(sys.argv[1])
    #sys.exit()
    assert len(sys.argv) >= 2,"To dump coordinates from pickle: {0} [split] <file.pkl>".format( sys.argv[0] )
<<<<<<< HEAD
    split=None
    if sys.argv[1] == "split" or sys.argv[1] == "splitBlocks":
        split=sys.argv[1]
=======
    split=False
    if sys.argv[1] == "--split" or sys.argv[1] == "-s":
        split=True
>>>>>>> a22b0f31
        pklFile=sys.argv[2]
    else:
        pklFile=sys.argv[1]
    dumpPkl( pklFile, split=split )
<|MERGE_RESOLUTION|>--- conflicted
+++ resolved
@@ -810,7 +810,7 @@
     
     return math.sqrt( dx*dx + dy*dy + dz*dz )
 
-def dumpPkl(pickleFile,split=None):
+def dumpPkl(pickleFile,split=False):
     
     fpath = os.path.abspath( pickleFile )
     print "Dumping pkl file: {0}".format( fpath )
@@ -819,25 +819,6 @@
     
     mycell = cellFromPickle(pickleFile)
     if split:
-<<<<<<< HEAD
-        if split == "splitBlocks":
-            for i, b in enumerate(mycell.blocks.values()):
-                # Hack assume all have same type
-                ftype=b._fragments[0].type()
-                b.writeXyz(name="{0}_{1}_{2}.xyz".format(prefix,ftype,i),
-                           cell=[mycell.A,mycell.B,mycell.C])
-        else:
-            for t in mycell.fragmentTypes().keys():
-                data = mycell.dataDict( fragmentType=t)
-                mycell.writeXyz("{0}_{1}_P.xyz".format(prefix,t),
-                                data=data,
-                                periodic=True)
-                mycell.writeCml("{0}_{1}_PV.cml".format(prefix,t),
-                                data=data,
-                                allBonds=True,
-                                periodic=True,
-                                pruneBonds=True)
-=======
         for t in mycell.fragmentTypes().keys():
             data = mycell.dataDict( fragmentType=t)
             mycell.writeXyz("{0}_{1}_P.xyz".format(prefix,t),
@@ -847,7 +828,6 @@
                             data=data,
                             periodic=True,
                             pruneBonds=True)
->>>>>>> a22b0f31
     else:
         data = mycell.dataDict(rigidBody=False)
         mycell.writeXyz(prefix+"_P.xyz",data=data, periodic=True)
@@ -1276,15 +1256,9 @@
     #hoomdCml(sys.argv[1])
     #sys.exit()
     assert len(sys.argv) >= 2,"To dump coordinates from pickle: {0} [split] <file.pkl>".format( sys.argv[0] )
-<<<<<<< HEAD
-    split=None
-    if sys.argv[1] == "split" or sys.argv[1] == "splitBlocks":
-        split=sys.argv[1]
-=======
     split=False
     if sys.argv[1] == "--split" or sys.argv[1] == "-s":
         split=True
->>>>>>> a22b0f31
         pklFile=sys.argv[2]
     else:
         pklFile=sys.argv[1]
